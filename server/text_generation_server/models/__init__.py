--- conflicted
+++ resolved
@@ -101,11 +101,7 @@
         else:
             return Galactica(model_id, revision, quantize=quantize)
 
-<<<<<<< HEAD
-    if "bigcode" in model_id and os.environ.get("NO_FAST_MODEL") is None:
-=======
-    if model_id.startswith("bigcode/"):
->>>>>>> 5a582261
+    if model_id.startswith("bigcode/") and os.environ.get("NO_FAST_MODEL") is None:
         if sharded:
             if not FLASH_ATTENTION:
                 raise NotImplementedError(
