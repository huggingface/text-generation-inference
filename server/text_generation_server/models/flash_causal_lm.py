--- conflicted
+++ resolved
@@ -772,7 +772,7 @@
     def warmup(self, batch: FlashCausalLMBatch):
         # The warmup batch is the biggest batch we could ever receive
         empty_cache()
-        
+
         try:
             cache_manager = set_cache_manager(
                 batch.blocks,
@@ -1165,11 +1165,6 @@
             next_token_texts = []
             left = 0
 
-<<<<<<< HEAD
-=======
-            logger.debug(f"Accepted ids {n_accepted_ids}")
-
->>>>>>> d8402eaf
             current_stopped = False
             for j in range(index, index + n_accepted_ids):
                 # Generated token
