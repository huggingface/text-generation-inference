--- conflicted
+++ resolved
@@ -730,22 +730,12 @@
             "return_dict": True,
         }
 
-<<<<<<< HEAD
-
-        if model.config.model_type in ["llama", "mistral", "starcoder2", "qwen2", "falcon", "gemma"]:
-=======
+
         if model.config.model_type in ["llama", "mistral", "starcoder2", "qwen2", "falcon"]:
->>>>>>> b126bf47
-
             if model.config.model_type not in ["falcon"]:
                 self.kwargs["attn_softmax_bf16"] = True
 
-<<<<<<< HEAD
-            if model.config.model_type not in ["gemma"]:
-                self.kwargs["trim_logits"] = True
-=======
-            kwargs["trim_logits"] = True
->>>>>>> b126bf47
+            self.kwargs["trim_logits"] = True
 
             if os.getenv("USE_FLASH_ATTENTION", "false").lower() == "true":
                 self.kwargs["use_flash_attention"] = True
