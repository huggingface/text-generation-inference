# Copyright (C) 2024 Habana Labs, Ltd. an Intel Company.

import bisect
from dataclasses import dataclass
from functools import wraps
import itertools
import math
import os
import tempfile
import time
import copy
from typing import Dict, List, Optional, Tuple, Type

import torch
import torch._dynamo
from loguru import logger
from opentelemetry import trace

import text_generation_server.habana_quantization_env as hq_env
import habana_frameworks.torch as htorch
from optimum.habana.utils import HabanaProfile
from optimum.habana.transformers.generation import MODELS_OPTIMIZED_WITH_STATIC_SHAPES
from text_generation_server.utils.chunks import concat_text_chunks
from optimum.habana.checkpoint_utils import (
    get_repo_root,
    model_on_meta,
    write_checkpoints_json,
)
from transformers import (
    AutoTokenizer,
    AutoModelForCausalLM,
    PreTrainedTokenizerBase,
    AutoConfig,
)

from text_generation_server.utils.tokens import batch_top_tokens
from text_generation_server.models import Model
from text_generation_server.models.types import (
    Batch,
    Tokens,
    Generation,
    GeneratedText,
)
from text_generation_server.pb import generate_pb2
from text_generation_server.utils import (
    HeterogeneousNextTokenChooser,
    StoppingCriteria,
    make_tokenizer_optional,
    is_tokenizer_transparent,
    pad_next_token_chooser_parameters,
)
from optimum.habana.utils import get_hpu_memory_stats
from text_generation_server.utils.debug import dbg_trace
from text_generation_server.utils.speculate import get_speculate

tracer = trace.get_tracer(__name__)
MAX_TOTAL_TOKENS = int(os.environ.get('MAX_TOTAL_TOKENS', 2048))
PAD_SEQUENCE_TO_MULTIPLE_OF = int(os.environ.get('PAD_SEQUENCE_TO_MULTIPLE_OF', 256))
CHUNK_SIZES = [1, 2, 4, 8, 16, 32, 64, 128, 256, 512, 1024, 2048]
LAZY_MODE = int(os.environ.get('PT_HPU_LAZY_MODE', 1))
BATCH_BUCKET_SIZE= int(os.environ.get('BATCH_BUCKET_SIZE', 8))
PREFILL_BATCH_BUCKET_SIZE = int(os.environ.get('PREFILL_BATCH_BUCKET_SIZE', 2))


PREFILL_WARMUP_BATCH_SIZE_LIST = []
PREFILL_WARMUP_SEQLEN_LIST = []
DECODE_WARMUP_BATCH_SIZE_LIST = []


def torch_compile_for_eager(func):
    if LAZY_MODE == 1:
        return func
    return torch.compile(func, backend="hpu_backend", options={"keep_input_mutations": True})


def round_up(warmup_list:list, num) :
    i = 0
    if len(warmup_list) == 0:
        return num

    for i in warmup_list:
        if num <= i :
            break
    return i


def to_tensor_indices(indices, device):
    return torch.tensor(indices, dtype=torch.long, device=device)


def calculate_chunks(offset):
    result = []
    while offset != 0:
        sign = 1 if offset > 0 else -1
        best_chunk = min((abs(offset - sign * c), sign * c) for c in CHUNK_SIZES)[1]
        result.append(best_chunk)
        offset = offset - best_chunk
    return result


def biggest_single_chunk(offset):
    if offset != 0:
        idx = bisect.bisect(CHUNK_SIZES, abs(offset))
        return int(math.copysign(CHUNK_SIZES[idx - 1], offset))
    else:
        return 0


@torch_compile_for_eager
def grouped_pad(tensor_groups, dims, values):
    grouped_result = []
    for tensors, dim, value in zip(tensor_groups, dims, values):
        padding = MAX_TOTAL_TOKENS - tensors[0].size(dim) if dim is not None else 0
        if padding > 0:
            assert dim in [-1, -2], f'Only dims -1 and -2 are supported! {dim}'
            pad_shape = (0, 0, 0, padding) if dim == -2 else (0, padding)
            result = [torch.nn.functional.pad(t, pad_shape, value=value) for t in tensors]
        else:
            result = [t for t in tensors]
        grouped_result.append(result)
        htorch.core.mark_step()
    return grouped_result


@torch_compile_for_eager
def roll(tensor, chunk, dim, merge_graphs):
    if dim is None:
        return tensor
    tensor = torch.roll(tensor, chunk, dim)
    if not merge_graphs:
        htorch.core.mark_step()
    return tensor


def grouped_roll(tensor_groups, chunk, dims, merge_graphs):
    tensor_groups = [[roll(t, chunk, dim, merge_graphs) for t in tensors] for tensors, dim in zip(tensor_groups, dims)]
    if merge_graphs:
        htorch.core.mark_step()
    return tensor_groups


@torch_compile_for_eager
def grouped_shift(tensor_groups, dims, offset, merge_graphs):
    chunks = calculate_chunks(offset)
    for c in chunks:
        tensor_groups = grouped_roll(tensor_groups, c, dims, merge_graphs)
    return tensor_groups


def move(dst_tensors, dst_indices, src_tensors):
    bs_dim = 0
    num_indices = dst_indices.size(0)
    for i, (dst_t, src_t) in enumerate(zip(dst_tensors, src_tensors)):
        if src_t.size(bs_dim) != num_indices:
            src_t = torch.narrow(src_t, bs_dim, 0, num_indices)
        dst_t.index_copy_(bs_dim, dst_indices, src_t)
    htorch.core.mark_step()


def grouped_move(dst_tensor_groups, dst_indices, src_tensor_groups):
    for dst_tensors, src_tensors in zip(dst_tensor_groups, src_tensor_groups):
        move(dst_tensors, dst_indices, src_tensors)


@torch_compile_for_eager
def extend_tensor(tensor, padding, dim):
    result = torch.cat([tensor, padding], dim=dim)
    htorch.core.mark_step()
    return result


@torch_compile_for_eager
def extend_batch(tensors, target_bs, dim):
    diff = target_bs - tensors[0].size(dim)
    # TODO: add support for shrinking bs
    if diff <= 0:
        return tensors
    shape = list(tensors[0].shape)
    shape[dim] = diff
    padding = torch.empty(shape, device=tensors[0].device, dtype=tensors[0].dtype)
    tensors = [extend_tensor(t, padding, dim) for t in tensors]
    return tensors


def grouped_extend_batch(tensor_groups, target_bs, bs_dims):
    tensor_groups = [extend_batch(tensors, target_bs, dim) for tensors, dim in zip(tensor_groups, bs_dims)]
    return tensor_groups


@torch_compile_for_eager
def merge(tensor_group):
    tensor_group = [torch.stack(tensor_group)]
    htorch.core.mark_step()
    return tensor_group


@torch_compile_for_eager
def split(tensor_group, clone_data):
    tensor_group = [t.squeeze(0) for t in torch.split(tensor_group[0], 1)]
    if clone_data:
        tensor_group = [t.clone() for t in tensor_group]
    htorch.core.mark_step()
    return tensor_group


def remove_kv_cache_from_output(module):
    orig_fwd = module.forward

    @wraps(orig_fwd)
    def forward(*args, **kwargs):
        if kwargs["past_key_values"] is not None:
            kwargs["return_dict"] = False
            output = orig_fwd(*args, **kwargs)
            first_value, second_value, *_ = output
            if first_value.nelement() < 2:
                return second_value
            else:
                return first_value
        else:
            kwargs["return_dict"] = True
            return orig_fwd(*args, **kwargs)

    module.forward = forward
    return module


@dataclass
class CausalLMRequest:
    idx: int
    data: generate_pb2.Request
    input_length: int
    prefix_offset: int
    read_offset: int
    stopping_criteria: StoppingCriteria

    all_input_ids: torch.Tensor

    @classmethod
    def from_pb(cls, idx: int, data: generate_pb2.Request, tokenizer: PreTrainedTokenizerBase):
        return cls(
            idx=idx,
            data=data,
            input_length=None,
            prefix_offset=None,
            read_offset=None,
            stopping_criteria=StoppingCriteria.from_pb(data.stopping_parameters, tokenizer),
            all_input_ids=None,)

    def update_idx(self, new_idx):
        prev = self.idx
        self.idx = new_idx
        return (new_idx, prev)


@dataclass
class CausalLMBatch(Batch):
    batch_id: int
    requests: List[CausalLMRequest]

    # Decoder values
    input_ids: torch.Tensor
    attention_mask: torch.Tensor
    position_ids: torch.Tensor
    past_key_values: Optional[List[Tuple]]
    merged_kv_cache: bool

    # Lengths of all generations present in the batch
    input_length: int

    # Generation helpers
    next_token_chooser: HeterogeneousNextTokenChooser
    top_n_tokens: List[int]
    top_n_tokens_tensor: torch.Tensor

    input_length: int

    # Past metadata
    logits = None
    past = None

    keys_head_dim_last: bool = True

    def to_pb(self) -> generate_pb2.CachedBatch:
        return generate_pb2.CachedBatch(
            id=self.batch_id,
            request_ids=[r.data.id for r in self.requests],
            size=len(self),
            max_tokens=self.max_tokens,
        )

    def detach_kv_cache(self):
        past_keys = [past[0] for past in self.past_key_values]
        past_values = [past[1] for past in self.past_key_values]
        del self.past_key_values
        return past_keys, past_values

    def attach_kv_cache(self, past_keys, past_values):
        # TODO: Add support for models that don't store kv_cache in a list
        self.past_key_values = list(zip(past_keys, past_values))

    def merge_kv_cache_if_needed(self, target_bs, offset):
        pad_needed = self.seq_length < MAX_TOTAL_TOKENS
        shift_needed = offset != 0
        expand_needed = target_bs > self.batch_size
        # Very simple heuristic to determine whether we should merge tensors
        # this needs tuning for other models/scenarios
        small_bs = len(self.past_key_values) > self.batch_size
        if not self.merged_kv_cache and small_bs and (pad_needed or shift_needed or expand_needed):
            past_keys, past_values = self.detach_kv_cache()
            past_keys = merge(past_keys)
            past_values = merge(past_values)
            self.attach_kv_cache(past_keys, past_values)
            self.merged_kv_cache = True

    def split_kv_cache_if_needed(self, clone_data):
        if self.merged_kv_cache:
            past_keys, past_values = self.detach_kv_cache()
            past_keys = split(past_keys, clone_data)
            past_values = split(past_values, clone_data)
            self.attach_kv_cache(past_keys, past_values)
            self.merged_kv_cache = False

    def get_tensor_groups(self):
        past_keys, past_values = self.detach_kv_cache()
        seq_dim = -1
        key_dim = -2 if self.keys_head_dim_last else -1
        value_dim = -2
        tensors = [[self.input_ids], [self.attention_mask], [self.position_ids], past_keys, past_values]
        # We don't need to align position_ids
        seq_dims = [seq_dim, seq_dim, None, key_dim, value_dim]
        bs_dims = [0, 0, 0] + ([1, 1] if self.merged_kv_cache else [0, 0])
        return tensors, seq_dims, bs_dims

    def set_tensor_groups(self, tensors):
        self.input_ids = tensors.pop(0)[0]
        self.attention_mask = tensors.pop(0)[0]
        self.position_ids = tensors.pop(0)[0]
        past_keys = tensors.pop(0)
        past_values = tensors.pop(0)
        self.attach_kv_cache(past_keys, past_values)

    def realign(self, target_bs, offset, pad_token_id):
        tensors, seq_dims, _ = self.get_tensor_groups()
        tensors = grouped_pad(tensors, seq_dims, [pad_token_id, 0, 0, 0, 0])
        tensors = grouped_shift(tensors, seq_dims, offset, self.merged_kv_cache)
        self.set_tensor_groups(tensors)

    def expand_bs(self, target_bs):
        tensors, _, bs_dims = self.get_tensor_groups()
        tensors = grouped_extend_batch(tensors, target_bs, bs_dims)
        self.set_tensor_groups(tensors)

    def used_indices(self):
        return [req.idx for req in self.requests]

    def update_indices(self, new_indices):
        for req, new_idx in zip(self.requests, new_indices):
            req.idx = new_idx
        return self.used_indices()

    def free_indices_generator(self):
        used = set(req.idx for req in self.requests)
        return (i for i in range(self.batch_size) if i not in used)

    def move_data(self, src_batches):
        dst_tensors, _, dst_dims = self.get_tensor_groups()
        free_indices_gen = self.free_indices_generator()
        for src_b in src_batches:
            dst_indices = to_tensor_indices(src_b.update_indices(free_indices_gen), self.input_ids.device)
            src_tensors, _, src_dims = src_b.get_tensor_groups()
            grouped_move(dst_tensors, dst_indices, src_tensors)
        self.set_tensor_groups(dst_tensors)

    @classmethod
    def recombine(cls, batches: List["CausalLMBatch"], pad_token_id: int, is_warmup: bool =False) -> "CausalLMBatch":
        if not all(b.past_key_values is not None for b in batches):
            raise ValueError("KV cache not allocated! Cannot recombine before prefill!")

        total_requests = sum(len(b) for b in batches)
        new_bs = total_requests
        if is_warmup is False :
            new_bs = round_up(DECODE_WARMUP_BATCH_SIZE_LIST, total_requests)

        batch_id = batches[0].batch_id
        device = batches[0].input_ids.device

        input_lengths = [b.input_length for b in batches]
        max_input_length = max(input_lengths)
        offsets = [max_input_length - b.input_length for b in batches]

        cur_padding = [b.right_padding for b in batches]
        # For prefill there is a space allocated only for first token
        # Need to add padding to the max total tokens before first decode

        moves_needed = [total_requests - len(b) if b.batch_size == new_bs else total_requests for b in batches]
        dst_batch_idx = min(enumerate(moves_needed), key=lambda idx_val: idx_val[1])[0]
        reshape = (batches[dst_batch_idx].batch_size < new_bs)

        # TODO: Add support for changing max seq len, i.e. due to output length bucketing
        # FIXME: max_seq_len for non optimized code
        if len(batches) > 1:
            scenario = 'CONCAT'
        elif reshape:
            scenario = 'RESHAPE'
        elif cur_padding[dst_batch_idx] <= 0:
            scenario = 'SHIFT'
            offsets = [biggest_single_chunk(b.max_input_length - max_input_length) for b in batches]
            max_input_length = max_input_length + offsets[dst_batch_idx]
        else:
            # Nothing to do
            return batches[0]

        dbg_trace(
            scenario, f'bs:{[b.batch_size for b in batches]}->{new_bs}'
                      f' reqs:{[len(b) for b in batches]}'
                      f' offsets:{offsets}'
                      f' input_lengths:{input_lengths}'
                      f' cur_padding:{cur_padding}'
                      f' dst_batch:{dst_batch_idx}')

        grouped_requests = [[req for req in batch.requests] for batch in batches]
        flat_requests = list(itertools.chain(*grouped_requests))

        for i in range(len(batches)):
            target_bs = new_bs if i == dst_batch_idx else batches[i].batch_size
            batches[i].merge_kv_cache_if_needed(target_bs, offsets[i])
            batches[i].realign(target_bs, offsets[i], pad_token_id)
            batches[i].split_kv_cache_if_needed(i == dst_batch_idx)
        batches[dst_batch_idx].expand_bs(new_bs)
        batches[dst_batch_idx].move_data([batches[i] for i in range(len(batches)) if i != dst_batch_idx])

        top_n_tokens = [r.data.top_n_tokens for r in flat_requests]
        top_n_tokens_tensor = torch.tensor(top_n_tokens, device=device, dtype=torch.int64)

        parameters = [r.data.parameters for r in flat_requests]
        # append the dummy parameters for dummy requests
        batch_size = batches[dst_batch_idx].batch_size
        parameters = pad_next_token_chooser_parameters(parameters, batch_size)

        # update past grammar states
        fsm_grammar_states = [0] * batch_size
        for batch in batches:
            for i, req in enumerate(batch.requests):
                fsm_grammar_states[req.idx] = batch.next_token_chooser.fsm_grammar_states[i]

        next_token_chooser = HeterogeneousNextTokenChooser.from_pb(
            parameters,
            batches[dst_batch_idx].next_token_chooser.dtype,
            batches[dst_batch_idx].next_token_chooser.device,
            batches[dst_batch_idx].next_token_chooser.tokenizer,
            fsm_grammar_states,
            quantization_enabled=hq_env.is_quantization_enabled,
        )

        input_ids = batches[dst_batch_idx].input_ids
        attention_mask = batches[dst_batch_idx].attention_mask
        position_ids = batches[dst_batch_idx].position_ids
        past_key_values = batches[dst_batch_idx].past_key_values
        input_length = max_input_length

        htorch.core.mark_step()

        return cls(
            batch_id=batch_id,
            requests=flat_requests,
            input_ids=input_ids,
            attention_mask=attention_mask,
            position_ids=position_ids,
            past_key_values=past_key_values,
            merged_kv_cache=False,
            next_token_chooser=next_token_chooser,
            top_n_tokens=top_n_tokens,
            top_n_tokens_tensor=top_n_tokens_tensor,
            input_length=input_length,
        )

    @classmethod
    def from_pb(
        cls,
        pb: generate_pb2.Batch,
        tokenizer: PreTrainedTokenizerBase,
        dtype: torch.dtype,
        device: torch.device,
        is_warmup: bool = False,
    ) -> "CausalLMBatch":
        dbg_trace('FROM_PB', f'num_reqs:{len(pb.requests)}')
        requests = [CausalLMRequest.from_pb(idx, req, tokenizer) for idx, req in enumerate(pb.requests)]
        inputs = []
        top_n_tokens = []

<<<<<<< HEAD
        # Parse batch
        max_truncation = 0
        for i, r in enumerate(pb.requests):
            inputs.append(concat_text_chunks(r.input_chunks.chunks))
            top_n_tokens.append(r.top_n_tokens)
            max_truncation = max(max_truncation, r.truncate)
=======
        max_input_length = max(r.data.truncate for r in requests)
        if max_input_length < PAD_SEQUENCE_TO_MULTIPLE_OF:
             max_input_length = PAD_SEQUENCE_TO_MULTIPLE_OF
        max_new_tokens = max(r.stopping_criteria.max_new_tokens for r in requests)

        # TODO: Add support for sparse batches
        top_n_tokens = [r.top_n_tokens for r in pb.requests]
        top_n_tokens_tensor = torch.tensor(top_n_tokens, device=device, dtype=torch.int64)
>>>>>>> d49ce00f

        max_new_tokens = max(r.stopping_criteria.max_new_tokens for r in requests)
        max_input_length = max_truncation
        # TODO: by tokenizing all inputs at once we loose information on actual input lengths
        # this means that we cannot shift inputs to the left after a long input sequence
        # was filtered out
        new_bs = round_up(PREFILL_WARMUP_BATCH_SIZE_LIST, len(requests))
        missing_inputs = new_bs - len(inputs)
        dummy_inputs = ["?"] * missing_inputs
        parameters = [r.parameters for r in pb.requests]
        # append the dummy parameters for dummy request
        parameters = pad_next_token_chooser_parameters(parameters, new_bs)

        next_token_chooser = HeterogeneousNextTokenChooser.from_pb(
            pb=parameters,
            dtype=dtype,
            device=device,
            tokenizer=tokenizer,
            quantization_enabled=hq_env.is_quantization_enabled,
        )

        tokenized_inputs = tokenizer(
            inputs+dummy_inputs,
            return_tensors="pt",
            padding="longest",
            return_token_type_ids=False,
            truncation=True,
            max_length=max_truncation,
        )

        input_len = tokenized_inputs["input_ids"].shape[1]
        # Round up sequence length
        bucket_size = max_input_length
        left_padding = max_input_length - input_len
        if input_len < max_input_length and PAD_SEQUENCE_TO_MULTIPLE_OF != 0:
            assert PAD_SEQUENCE_TO_MULTIPLE_OF <= max_input_length, "PAD_SEQUENCE_TO_MULTIPLE_OF cannot be higher than max_input_length"
            rounded_seq_len = round_up(PREFILL_WARMUP_SEQLEN_LIST, input_len + 1)
            if rounded_seq_len <= max_input_length:
                bucket_size = rounded_seq_len - 1
            else:
                bucket_size = max_input_length - 1
            left_padding = bucket_size - input_len

        input_ids = tokenized_inputs["input_ids"]
        attention_mask = tokenized_inputs["attention_mask"]

        # Allocate space for first token
        input_ids = torch.nn.functional.pad(
            input_ids, (left_padding, 1), value=tokenizer.pad_token_id
        )
        attention_mask = torch.nn.functional.pad(
            attention_mask, (left_padding, 1), value=0
        )
        all_input_ids = torch.nn.functional.pad(
            input_ids, (0, max_new_tokens), value=tokenizer.pad_token_id
        ).T.split(1, dim=1)
        input_len = bucket_size
        for r in requests:
            r.input_length = input_len
            r.prefix_offset = input_len - 5
            r.read_offset = input_len
            r.all_input_ids = all_input_ids[r.idx]

        input_ids = input_ids.to(device)
        attention_mask = attention_mask.to(device)
        position_ids = attention_mask.long().cumsum(-1) - 1
        position_ids.masked_fill_(attention_mask == 0, 1)


        top_n_tokens_tensor = torch.tensor(
            top_n_tokens, device=device, dtype=torch.int64
        )
        htorch.core.mark_step()
        return cls(
            batch_id=pb.id,
            requests=requests,
            input_ids=input_ids,
            attention_mask=attention_mask,
            position_ids=position_ids,
            past_key_values=None,
            merged_kv_cache=False,
            next_token_chooser=next_token_chooser,
            top_n_tokens=top_n_tokens,
            top_n_tokens_tensor=top_n_tokens_tensor,
            input_length=input_len,
        )

    @tracer.start_as_current_span("filter")
    def filter(self, request_ids: List[int]) -> Optional["CausalLMBatch"]:
        dbg_trace('FILTER', f'num_reqs:{len(self.requests)} -> {len(request_ids)}')
        request_ids = set(request_ids)
        self.requests = [req for req in self.requests if req.data.id in request_ids]
        return self

    @classmethod
    @tracer.start_as_current_span("concatenate")
    def concatenate(cls, batches: List["CausalLMBatch"], pad_token_id: int = 0, is_warmup: bool = False) -> "CausalLMBatch":
        return cls.recombine(batches, pad_token_id, is_warmup)

    def __len__(self):
        return len(self.requests)

    @property
    def max_input_length(self):
        return max(req.input_length for req in self.requests)

    @property
    def batch_size(self):
        return self.attention_mask.size(0)

    @property
    def seq_length(self):
        return self.attention_mask.size(1)

    @property
    def right_padding(self):
        return self.seq_length - self.input_length

    # Maximum number of tokens this batch will grow to
    @property
    def max_tokens(self):
        max_total_tokens = self.attention_mask.size(1)
        return len(self.requests) * max_total_tokens


class CausalLM(Model):
    def __init__(
        self,
        model_id: str,
        model_class: Optional[Type[torch.nn.Module]] = None,
        revision: Optional[str] = None,
        quantize: Optional[str] = None,
        speculator: Optional[str] = None,
        dtype: Optional[torch.dtype] = None,
        default_dtype=torch.float16,
        trust_remote_code: bool = False,
        tokenizer_class=AutoTokenizer,
        config_class=AutoConfig,
        batch_class=CausalLMBatch,

    ):

        if speculator:
            raise RuntimeError("Speculator decoding is not enabled for AutoModel")

        self.prev_bs = 0
        self.quantize = quantize

        # Create tokenizer
        tokenizer = AutoTokenizer.from_pretrained(
            model_id,
            revision=revision,
            padding_side="left",
            truncation_side="left",
            trust_remote_code=trust_remote_code,
        )
        make_tokenizer_optional(tokenizer)

        # Create model
        world_size = int(os.getenv("WORLD_SIZE", "1"))
        rank = int(os.getenv("RANK", "0"))
        dtype = torch.bfloat16 if dtype is None else dtype
        device = torch.device("hpu")

        if hq_env.is_quantization_enabled:
            htorch.core.hpu_set_env()

        if world_size > 1:
            model = self.get_deepspeed_model(
                model_id, dtype, revision
            )
            model = hq_env.prepare_model_for_quantization(model)
        else:
            get_repo_root(model_id)

            # Check support for rope scaling
            model_kwargs = {}
            config = AutoConfig.from_pretrained(
                model_id
            )
            if hasattr(config, "rope_scaling"):
                model_kwargs["rope_scaling"] = self.get_rope_scaling()

            model = AutoModelForCausalLM.from_pretrained(
                model_id,
                revision=revision,
                torch_dtype=dtype,
                trust_remote_code=trust_remote_code,
                **model_kwargs
            )
            model = hq_env.prepare_model_for_quantization(model)
            model = model.eval().to(device)

        self.enable_hpu_graph = os.getenv("ENABLE_HPU_GRAPH", "true").lower() == "true" and LAZY_MODE == 1
        self.limit_hpu_graph = os.getenv("LIMIT_HPU_GRAPH", "false").lower() == "true"

        if model.config.model_type not in ["gpt_bigcode"]: # gpt_bigcode/starcoderbase-3b skips remove_kv_cache_from_output()
            model = remove_kv_cache_from_output(model)

        if self.enable_hpu_graph:
            from habana_frameworks.torch.hpu import wrap_in_hpu_graph
            model = wrap_in_hpu_graph(model, disable_tensor_cache=True)
        else:
            if LAZY_MODE == 0:
                # It is said that "keep_input_mutations" is safe for inference to be done
                dbg_trace(
                    "TORCH COMPILE", f'Torch compiling of model')
                model.model = torch.compile(model.model, backend="hpu_backend", options={"keep_input_mutations": True})

        model = hq_env.setup_quantization(model)

        if model.config.model_type not in MODELS_OPTIMIZED_WITH_STATIC_SHAPES:
            raise ValueError(f"Model type {model.config.model_type} is not supported!")

        if tokenizer.pad_token_id is None:
            if model.config.pad_token_id is not None:
                tokenizer.pad_token_id = model.config.pad_token_id
            elif model.config.eos_token_id is not None:
                if isinstance(model.config.eos_token_id, int):
                    tokenizer.pad_token_id = model.config.eos_token_id
                elif isinstance(model.config.eos_token_id, list):
                    tokenizer.pad_token_id = model.config.eos_token_id[0]
                else:
                    raise ValueError(
                        f"{type(model.config.eos_token_id)} type of eos_token_id in the model's config is not supported for tokenizer.pad_token_id"
                    )
            elif tokenizer.eos_token_id is not None:
                tokenizer.pad_token_id = tokenizer.eos_token_id
            else:
                tokenizer.add_special_tokens({"pad_token": "[PAD]"})

        self.kwargs = {
            "use_cache": True,
            "return_dict": True,
        }


        if model.config.model_type in ["llama", "mistral", "starcoder2", "qwen2", "falcon"]:
            if model.config.model_type not in ["falcon"]:
                self.kwargs["attn_softmax_bf16"] = True

            self.kwargs["trim_logits"] = True

            if os.getenv("USE_FLASH_ATTENTION", "false").lower() == "true":
                self.kwargs["use_flash_attention"] = True
            if os.getenv("FLASH_ATTENTION_RECOMPUTE", "false").lower() == "true":
                self.kwargs["flash_attention_recompute"] = True

        self.speculate = get_speculate()

        super(CausalLM, self).__init__(
            model_id=model_id,
            model=model,
            tokenizer=tokenizer,
            requires_padding=True,
            dtype=dtype,
            device=device,
            rank=rank,
        )

        # Create profiler
        ranks_to_profile = [int(val) for val in os.getenv("PROF_RANKS", "0").split(',')]
        record_shapes = os.getenv("PROF_RECORD_SHAPES", "false").lower() == "true"
        output_dir = os.getenv("PROF_PATH", "/tmp/hpu_profile")
        self.profiling_warmup_steps = int(os.getenv("PROF_WARMUPSTEP", "0")) if rank in ranks_to_profile else 0
        self.profiling_steps = int(os.getenv("PROF_STEP", "0")) if rank in ranks_to_profile else 0
        self.profiling_wait_steps = int(os.getenv("PROF_WAITSTEP", "0"))
        if self.profiling_steps > 0:
            self.hb_profiler = HabanaProfile(
                wait=self.profiling_wait_steps,
                warmup=self.profiling_warmup_steps,
                active=self.profiling_steps,
                output_dir=output_dir,
                record_shapes=record_shapes
            )
            self.hb_profiler.start()
        else:
            self.hb_profiler = None
        self.step = 0

    def get_deepspeed_model(
        self,
        model_id: str,
        dtype: torch.dtype,
        revision: Optional[str] = None
    ) -> torch.nn.Module:
        import deepspeed
        from habana_frameworks.torch.distributed.hccl import initialize_distributed_hpu

        world_size, rank, local_rank = initialize_distributed_hpu()
        model_kwargs = {
            "revision": revision
        }

        # Initialize process(es) for DeepSpeed
        deepspeed.init_distributed(dist_backend="hccl")
        logger.info(
            "DeepSpeed is enabled. world_size {} rank {} local_rank {}".format(world_size, rank, local_rank)
        )
        config = AutoConfig.from_pretrained(model_id, **model_kwargs)
        load_to_meta = model_on_meta(config)

        # Check support for rope scaling
        if hasattr(config, "rope_scaling"):
            config.rope_scaling = self.get_rope_scaling()
            model_kwargs["rope_scaling"] = self.get_rope_scaling()

        if load_to_meta:
            # Construct model with fake meta tensors, later will be replaced on devices during ds-inference ckpt load
            with deepspeed.OnDevice(dtype=dtype, device="meta"):
                model = AutoModelForCausalLM.from_config(config, torch_dtype=dtype)
        else:
            get_repo_root(model_id, local_rank=os.getenv("LOCAL_RANK"))
            # TODO: revisit placement on CPU when auto-injection is possible
            with deepspeed.OnDevice(dtype=dtype, device="cpu"):
                model = AutoModelForCausalLM.from_pretrained(model_id, torch_dtype=dtype, **model_kwargs)
        model = model.eval()

        # Initialize the model
        ds_inference_kwargs = {"dtype": dtype}
        ds_inference_kwargs["tensor_parallel"] = {"tp_size": world_size}
        ds_inference_kwargs["enable_cuda_graph"] = False

        if load_to_meta:
            # model loaded to meta is managed differently
            checkpoints_json = tempfile.NamedTemporaryFile(suffix=".json", mode="+w")
            write_checkpoints_json(model_id, local_rank, checkpoints_json)
            ds_inference_kwargs["checkpoint"] = checkpoints_json.name
        model = deepspeed.init_inference(model, **ds_inference_kwargs)

        return model.module

    def get_rope_scaling(self) -> Optional[Dict]:
        rope_scaling = os.getenv("ROPE_SCALING", None)
        if rope_scaling is None:
            return None

        rope_factor = float(os.getenv("ROPE_FACTOR", 1.0))
        return {
            'type': rope_scaling, 'factor': float(rope_factor)
        }

    @property
    def batch_type(self) -> Type[CausalLMBatch]:
        return CausalLMBatch

    def decode(self, generated_ids: List[int]) -> str:
        return self.tokenizer.decode(generated_ids, skip_special_tokens=True, clean_up_tokenization_spaces=False)

    def decode_token(
        self,
        all_input_ids: List[int],
        prefix_offset: int = 0,
        read_offset: int = 0,
    ) -> Tuple[str, int, int]:
        if is_tokenizer_transparent(self.tokenizer):
            new_text = self.tokenizer.decode(all_input_ids[read_offset:], skip_special_tokens=False)
            return new_text, read_offset, len(all_input_ids)
        else:
            return super().decode_token(all_input_ids, prefix_offset, read_offset)

    def forward(
        self,
        input_ids,
        attention_mask,
        position_ids,
        token_idx,
        past_key_values: Optional[List[Tuple]] = None,
        bypass_hpu_graph: Optional[bool] = None,
    ) -> Tuple[torch.Tensor, List[Tuple[torch.Tensor, torch.Tensor]]]:
        # Model Forward
        kwargs = {
            "input_ids": input_ids,
            "attention_mask": attention_mask,
            "past_key_values": past_key_values,
            "token_idx": token_idx,
        }

        # Optimum Habana got "lazy_mode" key-val only supported for llama type of models
        if self.model.config.model_type == "llama" :
            kwargs["lazy_mode"] = LAZY_MODE == 1

        if self.has_position_ids:
            kwargs["position_ids"] = position_ids

        if bypass_hpu_graph != None:
            kwargs["bypass_hpu_graphs"] = bypass_hpu_graph

        kwargs.update(self.kwargs)

        if past_key_values is not None and self.model.config.model_type not in ["gpt_bigcode"]:
            return self.model.forward(**kwargs)
        else:
            outputs = self.model.forward(**kwargs)
            return outputs.logits, outputs.past_key_values

    @tracer.start_as_current_span("generate_token")
    def generate_token(
        self, batches: List[CausalLMBatch], is_warmup: bool = False
    ) -> Tuple[List[Generation], Optional[CausalLMBatch], Tuple[int, int]]:
        start = time.time_ns()
        # Results
        generations: List[Generation] = []
        prev_batches = []
        requests_to_generate = []
        # In order to pipeline any actions on CPU we perform the operation in 3 main stages:
        # Stage 1. Collect next token ids of any previously started generations
        for batch_id, batch in enumerate(batches):
            if batch.logits is not None:
                logits = batch.logits
                past = batch.past
                prefill = batch.past_key_values is None
                if prefill:
                    # no right padding for prefill
                    token_idx_scalar = batch.attention_mask.shape[-1] - 1
                    token_idx = torch.tensor(token_idx_scalar).to(self.device)
                else:
                    token_idx_scalar = batch.attention_mask.shape[-1] - batch.right_padding
                    token_idx = torch.tensor(token_idx_scalar).to(self.device)

                # Select next token
                input_length = batch.input_length
                if logits.shape[-2] > 1:
                    next_token_ids, next_token_logprobs, logprobs, _, _ = batch.next_token_chooser(
                        batch.input_ids, logits[:, input_length - 1: input_length, :].squeeze(-2), self.speculate
                    )
                else:
                    next_token_ids, next_token_logprobs, logprobs, _, _ = batch.next_token_chooser(
                        batch.input_ids, logits.squeeze(-2), self.speculate
                    )
                # Speculation is not active for causal
                accepted_ids = torch.ones_like(batch.input_ids)[:, 0]
                batch_top_token_ids, batch_top_token_logprobs = batch_top_tokens(
                    batch.top_n_tokens,
                    batch.top_n_tokens_tensor,
                    logprobs,
                    accepted_ids,
                )

                prev_batches.append({
                    'next_token_ids': next_token_ids,
                    'next_token_logprobs': next_token_logprobs,
                })

                for req_idx, req in enumerate(batch.requests):
                    requests_to_generate.append({
                        'req': req,
                        'prev_req_idx': req.idx,
                        'batch_id': batch_id,
                        'seed': batch.next_token_chooser.seeds[req_idx],
                        'do_sample': batch.next_token_chooser.do_sample[req_idx],
                        'top_n_tokens': batch.top_n_tokens[req_idx],
                        'top_token_ids': batch_top_token_ids[req_idx],
                        'top_token_logprobs': batch_top_token_logprobs[req_idx],
                        'grammar_state': batch.next_token_chooser.fsm_grammar_states[req.idx],

                    })

                htorch.core.mark_step()

                # Add new token into input_ids
                batch.input_ids.index_copy_(1, token_idx, next_token_ids.unsqueeze(1))

                # Update attention_mask as we added a new token to input_ids
                batch.attention_mask.index_fill_(1, token_idx, 1)

                # Adjust lengths
                batch.input_length += 1

                # Update position_ids
                if prefill:
                    batch.position_ids = torch.index_select(batch.position_ids, 1, token_idx - 1) + 1
                else:
                    batch.position_ids += 1
                # Update past key values
                if prefill or self.model.config.model_type in ["gpt_bigcode"]:
                    batch.past_key_values = past

        htorch.core.mark_step()

        # Stage 2. Prepare new batch for speculative scheduling
        if len(batches) > 1:
            batch = self.batch_type.concatenate(batches, self.tokenizer.pad_token_id, is_warmup)
        else:
            batch = batches[0]

        prefill = batch.past_key_values is None

        # Check if we need to do any bookkeeping first
        if not prefill:
            batch = batch.__class__.recombine([batch], self.tokenizer.pad_token_id, is_warmup)

        scenario = 'PREFILL' if prefill else 'GENERATE'
        if self.enable_hpu_graph and self.limit_hpu_graph and round_up(DECODE_WARMUP_BATCH_SIZE_LIST, batch.batch_size) != self.prev_bs:
            self.model.clear_cache()
            self.prev_bs = round_up(DECODE_WARMUP_BATCH_SIZE_LIST, batch.batch_size)
        dbg_trace(
            scenario, f'bs:{batch.batch_size} num_reqs:{len(batch.requests)} seq_len:{batch.seq_length} padding:{batch.right_padding}')
        assert batch.right_padding > 0, 'No more room for next token!'

        # Execute batch
        if prefill:
            # no right padding for prefill
            token_idx = torch.tensor(batch.attention_mask.shape[-1] - 1).to(self.device)
            batch.logits, batch.past = self.forward(
                batch.input_ids,
                batch.attention_mask,
                batch.position_ids,
                token_idx,
                batch.past_key_values,
                bypass_hpu_graph=prefill and self.limit_hpu_graph if self.enable_hpu_graph else None,
            )
        elif all([req.stopping_criteria.max_new_tokens == 1 for req in batch.requests]):
            # Don't schedule next forward if max_new_tokens for all requests equals 1
            # - we've already generated the first and only needed token in the prefill phase
            pass
        else:
            token_idx = torch.tensor(batch.attention_mask.shape[-1] - batch.right_padding).to(self.device)
            input_ids = torch.index_select(batch.input_ids, 1, token_idx - 1)
            logits = self.forward(
                input_ids,
                batch.attention_mask,
                batch.position_ids,
                token_idx,
                batch.past_key_values,
                bypass_hpu_graph=prefill and self.limit_hpu_graph if self.enable_hpu_graph else None,
            )
            if self.model.config.model_type in ["gpt_bigcode"]:
                batch.logits, batch.past = logits
            else:
                batch.logits = logits

        htorch.core.mark_step()

        start_decode = time.time_ns()

        # Stage 3. Finish and return previous generations
        stopped = len(requests_to_generate) > 0
        for prev_batch in prev_batches:
            prev_batch['next_token_logprobs'] = prev_batch['next_token_logprobs'].tolist()
            prev_batch['next_token_ids_cpu'] = prev_batch['next_token_ids'].cpu()
        htorch.core.mark_step()

        for req_data in requests_to_generate:
            req = req_data['req']
            i = req_data['prev_req_idx']
            prev_batch_id = req_data['batch_id']
            assert len(prev_batches) > prev_batch_id
            next_token_ids_cpu = prev_batches[prev_batch_id]['next_token_ids_cpu']
            next_token_logprobs = prev_batches[prev_batch_id]['next_token_logprobs']

            request = req.data
            input_length = req.input_length
            prefix_offset = req.prefix_offset
            read_offset = req.read_offset
            do_sample = req_data['do_sample']
            seed = req_data['seed']
            stopping_criteria = req.stopping_criteria
            all_input_ids = req.all_input_ids
            next_token_id = next_token_ids_cpu[i]
            next_token_logprob = next_token_logprobs[i]
            top_n_tokens = req_data['top_n_tokens']
            top_token_ids = req_data['top_token_ids']
            top_token_logprobs = req_data['top_token_logprobs']
            grammar_state = req_data['grammar_state']

            # Append next token to all tokens
            all_input_ids[input_length] = next_token_id
            new_input_length = input_length + 1

            # Generated token
            if is_tokenizer_transparent(self.tokenizer) and len(stopping_criteria.stop_sequence_criterias) == 0:
                next_token_text = ''
            else:
                next_token_text, prefix_offset, read_offset = self.decode_token(
                    all_input_ids[0:new_input_length, 0], prefix_offset, read_offset
                )

            # Evaluate stopping criteria
            stop, reason = stopping_criteria(
                next_token_id,
                next_token_text,
            )

            if not stop:
                stopped = False

            # Shard generations
            # All generations will be appended in the rust sharded client
            if i % self.world_size == self.rank:
                if stop:
                    # Decode generated tokens
                    if is_tokenizer_transparent(self.tokenizer):
                        output_text = None
                    else:
                        output_text = self.decode(
                            all_input_ids[new_input_length - stopping_criteria.current_tokens: new_input_length, 0]
                        )
                    generated_text = GeneratedText(
                        output_text,
                        stopping_criteria.current_tokens,
                        reason,
                        seed if do_sample else None,
                    )
                else:
                    generated_text = None

                # Prefill
                if stopping_criteria.current_tokens == 1 and request.prefill_logprobs:
                    # Remove generated token to only have prefill and add nan for first prompt token
                    prefill_logprobs = [float("nan")] + next_token_logprobs
                    prefill_token_ids = all_input_ids[0: new_input_length - 1]
                    prefill_texts = self.tokenizer.batch_decode(
                        prefill_token_ids,
                        clean_up_tokenization_spaces=False,
                        skip_special_tokens=False,
                    )
                    prefill_tokens = Tokens(
                        prefill_token_ids,
                        prefill_logprobs,
                        prefill_texts,
                        is_special=[],
                    )
                else:
                    prefill_tokens = None

                if top_n_tokens > 0:
                    all_top_tokens = []
                    for top_token_ids, top_token_logprobs in zip(
                        top_token_ids, top_token_logprobs
                    ):
                        toptoken_texts = self.tokenizer.batch_decode(
                            top_token_ids,
                            clean_up_tokenization_spaces=False,
                            skip_special_tokens=False,
                        )
                        special_toptokens = [
                            token_id in self.all_special_ids
                            for token_id in top_token_ids
                        ]
                        top_tokens = Tokens(
                            top_token_ids,
                            top_token_logprobs,
                            toptoken_texts,
                            special_toptokens,
                        )
                        all_top_tokens.append(top_tokens)
                    top_tokens = all_top_tokens
                else:
                    top_tokens = None

                generation = Generation(
                    request.id,
                    prefill_tokens,
                    Tokens(
                        [next_token_id],
                        [next_token_logprob],
                        [next_token_text],
                        [next_token_id in self.all_special_ids],
                    ),
                    generated_text,
                    top_tokens,
                )

                generations.append(generation)

            batch.next_token_chooser = (
                batch.next_token_chooser.advance_grammar_single_with_past_state(
                    req.idx, next_token_id, grammar_state
                )
            )

            req.all_input_ids = all_input_ids
            req.input_length = new_input_length
            req.prefix_offset = prefix_offset
            req.read_offset = read_offset

        htorch.core.mark_step()
        self.step = self.step + 1
        if self.hb_profiler is not None:
            if self.step > self.profiling_wait_steps + self.profiling_warmup_steps + self.profiling_steps:
                self.hb_profiler.stop()
            else:
                self.hb_profiler.step()

        forward_ns = start_decode - start
        decode_ns = time.time_ns() - start_decode
        return generations, batch if not stopped else None, (forward_ns, decode_ns)

    def generate_warmup_batch(self, request, seq_len, batch_size):
        batch = copy.deepcopy(request.batch)
        for req in batch.requests:
            req.truncate = seq_len

        for i in range(len(batch.requests) - batch_size):
            batch.requests.pop()

        return CausalLMBatch.from_pb(batch, self.tokenizer, self.dtype, self.device, is_warmup=True)


    def warmup(self, request) -> None:
        is_warmup = True
        MAX_TOTAL_TOKENS = request.max_total_tokens
        MAX_BATCH_TOTAL_TOKENS = request.max_batch_total_tokens
        batch = CausalLMBatch.from_pb(request.batch, self.tokenizer, self.dtype, self.device, is_warmup = is_warmup)
        try:
            # max prefill batch size warmup
            _, prefill_batch, _ = self.generate_token([batch], is_warmup)
        except:
            raise RuntimeError(
                f"Not enough memory to handle {len(batch.input_ids)} prefill tokens. "
                f"You need to decrease `--max-batch-prefill-tokens`"
            )

        #warmup decode batch size
        max_prefill_batch_size = batch.input_ids.shape[0]
        max_decode_batch_size = math.floor(MAX_BATCH_TOTAL_TOKENS / MAX_TOTAL_TOKENS)
        self.limit_hpu_graph = True
        try:
            for batch_size in range(max_decode_batch_size, 0, -BATCH_BUCKET_SIZE):
                batches= []
                iters = math.floor(batch_size/max_prefill_batch_size)
                DECODE_WARMUP_BATCH_SIZE_LIST.append(batch_size)
                for i in range(iters):
                    batch = self.generate_warmup_batch(request,  PAD_SEQUENCE_TO_MULTIPLE_OF - 1, max_prefill_batch_size)
                    _, prefill_batch, _ = self.generate_token([batch], is_warmup)
                    batches.append(prefill_batch)

                if batch_size % max_prefill_batch_size != 0:
                    batch = self.generate_warmup_batch(request,  PAD_SEQUENCE_TO_MULTIPLE_OF - 1, batch_size % max_prefill_batch_size)
                    _, prefill_batch, _ = self.generate_token([batch], is_warmup)
                    batches.append(batch)

                _, decode_batch, _ = self.generate_token(batches, is_warmup)
        except:
            DECODE_WARMUP_BATCH_SIZE_LIST.pop(-1)
            self.model.clear_cache()
            if len(DECODE_WARMUP_BATCH_SIZE_LIST) > 0:
                logger.warning(
                    f"Not enough memory to warmup all batch size of decode."
                    f"You need to decrease `--max-batch-total-tokens`"
                )
            else:
                raise RuntimeError(
                    f"Not enough memory to warmup decode batch_size({max_decode_batch_size})."
                    f"You need to decrease `--max-batch-total-tokens`"
                )
        DECODE_WARMUP_BATCH_SIZE_LIST.sort()
        mem_stats = get_hpu_memory_stats(self.device)
        logger.info(
                f"\nFollowing decode warmup successfully.\n"
                f"Decode batch size list:{DECODE_WARMUP_BATCH_SIZE_LIST}\n"
                f"Memory stats: {mem_stats} "
            )

        # Warmup prefill batch_size
        max_input_length =  request.max_input_length
        max_prefill_batch_size = batch.input_ids.shape[0]
        seq_len = PAD_SEQUENCE_TO_MULTIPLE_OF

        i = 0
        while seq_len <= max_input_length:
            PREFILL_WARMUP_SEQLEN_LIST.append(seq_len)
            seq_len += PAD_SEQUENCE_TO_MULTIPLE_OF*(2**i)
            i += 1

        if PREFILL_WARMUP_SEQLEN_LIST[-1] < max_input_length:
            PREFILL_WARMUP_SEQLEN_LIST.append(max_input_length)

        #Prefill and decode warmup
        try:
            for batch_size in range(PREFILL_BATCH_BUCKET_SIZE, max_prefill_batch_size + 1, PREFILL_BATCH_BUCKET_SIZE):
                PREFILL_WARMUP_BATCH_SIZE_LIST.append(batch_size)
                for seq_len in PREFILL_WARMUP_SEQLEN_LIST :
                    batch = self.generate_warmup_batch(request, seq_len - 1, batch_size)
                    _, prefill_batch, _ = self.generate_token([batch], is_warmup)
        except:
            raise RuntimeError(
                f"Not enough memory to run following prefill batch_size."
                f"Prefill batch size list:{PREFILL_WARMUP_BATCH_SIZE_LIST}"
                f"Prefill sequence length list:{PREFILL_WARMUP_SEQLEN_LIST}"
                f"You need to decrease `--max-batch-prefill-tokens`"
            )

        limit_hpu_graph = os.getenv("LIMIT_HPU_GRAPH", "false").lower() == "true"
        if limit_hpu_graph == False:
            mem_stats = get_hpu_memory_stats(self.device)
            logger.info(
                    f"\nFollowing prefill and decode warmup successfully.\n"
                    f"Prefill batch size list:{PREFILL_WARMUP_BATCH_SIZE_LIST}\n"
                    f"Prefill sequence length list:{PREFILL_WARMUP_SEQLEN_LIST}\n"
                    f"Memory stats: {mem_stats} "
                )

        return MAX_BATCH_TOTAL_TOKENS<|MERGE_RESOLUTION|>--- conflicted
+++ resolved
@@ -488,26 +488,18 @@
         inputs = []
         top_n_tokens = []
 
-<<<<<<< HEAD
         # Parse batch
         max_truncation = 0
         for i, r in enumerate(pb.requests):
             inputs.append(concat_text_chunks(r.input_chunks.chunks))
             top_n_tokens.append(r.top_n_tokens)
             max_truncation = max(max_truncation, r.truncate)
-=======
-        max_input_length = max(r.data.truncate for r in requests)
+  
+        max_input_length = max_truncation
         if max_input_length < PAD_SEQUENCE_TO_MULTIPLE_OF:
              max_input_length = PAD_SEQUENCE_TO_MULTIPLE_OF
         max_new_tokens = max(r.stopping_criteria.max_new_tokens for r in requests)
 
-        # TODO: Add support for sparse batches
-        top_n_tokens = [r.top_n_tokens for r in pb.requests]
-        top_n_tokens_tensor = torch.tensor(top_n_tokens, device=device, dtype=torch.int64)
->>>>>>> d49ce00f
-
-        max_new_tokens = max(r.stopping_criteria.max_new_tokens for r in requests)
-        max_input_length = max_truncation
         # TODO: by tokenizing all inputs at once we loose information on actual input lengths
         # this means that we cannot shift inputs to the left after a long input sequence
         # was filtered out
