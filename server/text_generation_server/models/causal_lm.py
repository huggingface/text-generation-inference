import torch

from dataclasses import dataclass
from opentelemetry import trace
from transformers import AutoTokenizer, AutoModelForCausalLM, PreTrainedTokenizerBase
from typing import Optional, Tuple, List, Type, Dict

from text_generation_server.models import Model
from text_generation_server.models.types import (
    Batch,
    PrefillTokens,
    Generation,
    GeneratedText,
)
from text_generation_server.pb import generate_pb2
from text_generation_server.utils import NextTokenChooser, StoppingCriteria, Sampling

tracer = trace.get_tracer(__name__)


@dataclass
class CausalLMBatch(Batch):
    batch_id: int
    requests: List[generate_pb2.Request]
    requests_idx_mapping: Dict[int, int]

    # Decoder values
    input_ids: torch.Tensor
    attention_mask: torch.Tensor
    position_ids: torch.Tensor
    past_key_values: Optional[List[Tuple]]

    # All tokens
    all_input_ids: List[torch.Tensor]

    # Lengths of all generations present in the batch
    input_lengths: List[int]
    prefix_offsets: List[int]
    read_offsets: List[int]

    # Generation helpers
    next_token_choosers: List[NextTokenChooser]
    stopping_criterias: List[StoppingCriteria]

    # Metadata used for padding
    max_input_length: int
    padding_right_offset: int

    # Maximum number of tokens this batch will grow to
    max_tokens: int

    # Past metadata
    keys_head_dim_last: bool = True

    def to_pb(self) -> generate_pb2.Batch:
        return generate_pb2.Batch(
            id=self.batch_id,
            requests=self.requests,
            size=len(self),
            max_tokens=self.max_tokens,
        )

    @classmethod
    def from_pb(
        cls,
        pb: generate_pb2.Batch,
        tokenizer: PreTrainedTokenizerBase,
        device: torch.device,
    ) -> "CausalLMBatch":
        inputs = []
        next_token_choosers = []
        stopping_criterias = []
        prefix_offsets = []
        read_offsets = []
        requests_idx_mapping = {}

        # Parse batch
        max_truncation = 0
        padding_right_offset = 0
        max_decode_tokens = 0
        for i, r in enumerate(pb.requests):
            requests_idx_mapping[r.id] = i
            inputs.append(r.inputs)
            next_token_choosers.append(NextTokenChooser.from_pb(r.parameters, device))
            stopping_criteria = StoppingCriteria.from_pb(
                r.stopping_parameters, tokenizer
            )
            stopping_criterias.append(stopping_criteria)
            max_truncation = max(max_truncation, r.truncate)
            max_decode_tokens += stopping_criteria.max_new_tokens
            padding_right_offset = max(
                padding_right_offset, stopping_criteria.max_new_tokens
            )

        tokenized_inputs = tokenizer(
            inputs,
            return_tensors="pt",
            padding=True,
            return_token_type_ids=False,
            truncation=True,
            max_length=max_truncation,
        ).to(device)
        for _ in pb.requests:
            input_len = tokenized_inputs["input_ids"].shape[1]
            prefix_offsets.append(0)
            read_offsets.append(input_len)

        input_lengths = tokenized_inputs["attention_mask"].sum(1)
        max_input_length = input_lengths.max()

        input_ids = tokenized_inputs["input_ids"]
        # Allocate maximum attention_mask
        attention_mask = input_ids.new_zeros(
            (pb.size, max_input_length + padding_right_offset)
        )
        # Copy tokenizer attention_mask into fully allocated attention_mask
        attention_mask[:, :max_input_length] = tokenized_inputs["attention_mask"]

        position_ids = tokenized_inputs["attention_mask"].long().cumsum(-1) - 1
        position_ids.masked_fill_(tokenized_inputs["attention_mask"] == 0, 1)
        all_input_ids = tokenized_inputs["input_ids"].T.split(1, dim=1)

        max_tokens = len(inputs) * max_input_length + max_decode_tokens

        return cls(
            batch_id=pb.id,
            requests=pb.requests,
            requests_idx_mapping=requests_idx_mapping,
            input_ids=input_ids,
            attention_mask=attention_mask,
            position_ids=position_ids,
            past_key_values=None,
            all_input_ids=list(all_input_ids),
            input_lengths=input_lengths.tolist(),
            prefix_offsets=prefix_offsets,
            read_offsets=read_offsets,
            next_token_choosers=next_token_choosers,
            stopping_criterias=stopping_criterias,
            max_input_length=max_input_length.item(),
            padding_right_offset=padding_right_offset,
            max_tokens=max_tokens,
        )

    @tracer.start_as_current_span("filter")
    def filter(self, requests: List[generate_pb2.Request]) -> Optional["CausalLMBatch"]:
        if len(requests) == 0:
            raise ValueError("Batch must have at least one request")
        if len(requests) == len(self):
            return self

        keep_indices = []

        # New values after filtering
        requests_idx_mapping = {}
        input_lengths = []
        prefix_offsets = []
        read_offsets = []
        all_input_ids = []
        max_input_length = 0

        next_token_choosers = []
        stopping_criterias = []

        total_remaining_decode_tokens = 0
        new_padding_right_offset = 0

        for i, r in enumerate(requests):
            idx = self.requests_idx_mapping[r.id]
            requests_idx_mapping[r.id] = i
            keep_indices.append(idx)

            prefix_offsets.append(self.prefix_offsets[idx])
            read_offsets.append(self.read_offsets[idx])
            all_input_ids.append(self.all_input_ids[idx])

            request_input_length = self.input_lengths[idx]
            input_lengths.append(request_input_length)
            max_input_length = max(max_input_length, request_input_length)

            next_token_choosers.append(self.next_token_choosers[idx])
            stopping_criteria = self.stopping_criterias[idx]
            stopping_criterias.append(stopping_criteria)
            remaining_decode_tokens = (
                stopping_criteria.max_new_tokens - stopping_criteria.current_tokens
            )
            total_remaining_decode_tokens += remaining_decode_tokens
            new_padding_right_offset = max(
                new_padding_right_offset, remaining_decode_tokens
            )

        # Apply indices to input_ids, attention mask, past key values and other items that need to be cached
        input_ids = self.input_ids[keep_indices]
        position_ids = self.position_ids[keep_indices]
        self.attention_mask = self.attention_mask[
            keep_indices,
            -(self.padding_right_offset + max_input_length) : (
                self.attention_mask.shape[1] - self.padding_right_offset
            )
            + new_padding_right_offset,
        ]

        # Ensure that past_key_values tensors can be updated in-place
        if type(self.past_key_values[0]) == tuple:
            self.past_key_values = [list(layer) for layer in self.past_key_values]

        # Update tensors in-place to allow incremental garbage collection
        past_kv_length = max_input_length - 1
        for layer in self.past_key_values:
            past_keys, past_values = layer
            if len(past_keys.shape) == 3:
                # Force past to be of dim [self_size, num_heads, ...] for easy indexing
                past_keys = past_keys.view(len(self), -1, *past_keys.shape[-2:])
                past_values = past_values.view(len(self), -1, *past_values.shape[-2:])
            if self.keys_head_dim_last:
                layer[0] = past_keys[keep_indices, :, -past_kv_length:, :]
            else:
                layer[0] = past_keys[keep_indices, :, :, -past_kv_length:]
            del past_keys
            layer[1] = past_values[keep_indices, :, -past_kv_length:, :]
            del past_values

        max_tokens = len(requests) * max_input_length + total_remaining_decode_tokens

        self.requests = requests
        self.requests_idx_mapping = requests_idx_mapping
        self.input_ids = input_ids
        self.position_ids = position_ids
        self.all_input_ids = all_input_ids
        self.input_lengths = input_lengths
        self.prefix_offsets = prefix_offsets
        self.read_offsets = read_offsets
        self.next_token_choosers = next_token_choosers
        self.stopping_criterias = stopping_criterias
        self.max_input_length = max_input_length
        self.padding_right_offset = new_padding_right_offset
        self.max_tokens = max_tokens

        return self

    @classmethod
    @tracer.start_as_current_span("concatenate")
    def concatenate(cls, batches: List["CausalLMBatch"]) -> "CausalLMBatch":
        # Used for padding
        total_batch_size = 0
        max_input_length = 0
        padding_right_offset = 0
        for batch in batches:
            total_batch_size += len(batch)
            max_input_length = max(max_input_length, batch.max_input_length)
            padding_right_offset = max(padding_right_offset, batch.padding_right_offset)

        # Batch attributes
        requests = []
        requests_idx_mapping = {}
        input_lengths = []
        prefix_offsets = []
        read_offsets = []
        all_input_ids = []
        next_token_choosers = []
        stopping_criterias = []
        max_tokens = 0

        # Batch tensors
        input_ids = None
        attention_mask = None
        position_ids = None
        past_key_values = []

        # Used for slicing correctly inside the tensors
        # Equivalent to a cumsum on batch sizes
        start_index = 0
        for i, batch in enumerate(batches):
            requests.extend(batch.requests)
            input_lengths.extend(batch.input_lengths)
            prefix_offsets.extend(batch.prefix_offsets)
            read_offsets.extend(batch.read_offsets)
            all_input_ids.extend(batch.all_input_ids)
            next_token_choosers.extend(batch.next_token_choosers)
            stopping_criterias.extend(batch.stopping_criterias)

            if i == 0:
                requests_idx_mapping = batch.requests_idx_mapping
            else:
                # We need to offset the mapping for each batch by the cumulative batch size
                for k, v in batch.requests_idx_mapping.items():
                    requests_idx_mapping[k] = v + start_index

            # Slicing end index for this batch
            end_index = start_index + len(batch)

            # We only concatenate batches that did at least one step
            if batch.past_key_values is None:
                raise ValueError("only concatenate prefilled batches")

            # Create empty tensor
            # input_ids is always of shape [batch_size, 1]
            # We do not need to pad it
            if input_ids is None:
                input_ids = batch.input_ids.new_empty((total_batch_size, 1))
            # Copy to correct indices
            input_ids[start_index:end_index] = batch.input_ids

            # Create padded tensor
            if attention_mask is None:
                attention_mask = batch.attention_mask.new_zeros(
                    (total_batch_size, max_input_length + padding_right_offset),
                )

            # We need to slice the attention mask to remove padding from previous steps
            # and to remove unused allocated space
            left_offset = max_input_length - batch.max_input_length
            batch_left_offset = (
                batch.attention_mask.shape[1]
                - batch.max_input_length
                - batch.padding_right_offset
            )
            attention_mask[
                start_index:end_index,
                left_offset:-padding_right_offset,
            ] = batch.attention_mask[
                :,
                batch_left_offset : -batch.padding_right_offset,
            ]

            # Create empty tensor
            # position_ids is always of shape [batch_size, 1]
            if position_ids is None:
                position_ids = batch.position_ids.new_empty((total_batch_size, 1))
            position_ids[start_index:end_index] = batch.position_ids

            # Shenanigans to get dimensions because BLOOM outputs a past with a different shape
            # BLOOM Keys:   [batch_size * num_heads, head_dim, seq_length]
            # BLOOM Values: [batch_size * num_heads, seq_length, head_dim]
            # And ensure that we can update tensors in-place
            if type(batch.past_key_values[0]) == tuple:
                batch.past_key_values = [
                    [t.view(len(batch), -1, *t.shape[-2:]) for t in layer]
                    for layer in batch.past_key_values
                ]
            elif len(batch.past_key_values[0][0].shape) == 3:
                for layer in batch.past_key_values:
                    for k, t in enumerate(layer):
                        layer[k] = t.view(len(batch), -1, *t.shape[-2:])

            # Add eventual padding tokens that were added while concatenating
            max_tokens += batch.max_tokens + (
                max_input_length - batch.max_input_length
            ) * len(batch)

            start_index = end_index

        first_past_kvs = batches[0].past_key_values
        _, num_heads, padded_sequence_length, head_dim = first_past_kvs[0][1].shape

        padded_past_values_shape = (
            total_batch_size,
            num_heads,
            max_input_length - 1,
            head_dim,
        )

        if batches[0].keys_head_dim_last:
            padded_past_keys_shape = padded_past_values_shape
        else:
            # seq_length is last for BLOOM
            padded_past_keys_shape = (
                total_batch_size,
                num_heads,
                head_dim,
                max_input_length - 1,
            )

        # Iterate over attention layers
        # Concatenate past key values layer by layer to allow incremental garbage collection
        for j in range(len(first_past_kvs)):
            padded_past_keys = first_past_kvs[j][0].new_zeros(padded_past_keys_shape)
            start_index = 0
            for batch in batches:
                past_keys = batch.past_key_values[j][0]
                # Clear reference to the original tensor
                batch.past_key_values[j][0] = None

                # Slicing end index for this batch
                end_index = start_index + len(batch)
                # We slice the keys to remove the padding from previous batches
                past_seq_len = batch.max_input_length - 1
                if batch.keys_head_dim_last:
                    padded_past_keys[
                        start_index:end_index, :, -past_seq_len:, :
                    ] = past_keys[:, :, -past_seq_len:, :]
                else:
                    # BLOOM case
                    padded_past_keys[
                        start_index:end_index, :, :, -past_seq_len:
                    ] = past_keys[:, :, :, -past_seq_len:]
                del past_keys

                start_index = end_index

            padded_past_values = first_past_kvs[j][1].new_zeros(
                padded_past_values_shape
            )
            start_index = 0
            for batch in batches:
                past_values = batch.past_key_values[j][1]
                # Clear reference to the original tensor
                batch.past_key_values[j][1] = None

                # Slicing end index for this batch
                end_index = start_index + len(batch)
                # We slice the past values to remove the padding from previous batches
                past_seq_len = batch.max_input_length - 1
                padded_past_values[
                    start_index:end_index, :, -past_seq_len:, :
                ] = past_values[:, :, -past_seq_len:, :]
                del past_values

                # Update values
                start_index = end_index

            past_key_values.append([padded_past_keys, padded_past_values])

        return cls(
            batch_id=batches[0].batch_id,
            requests=requests,
            requests_idx_mapping=requests_idx_mapping,
            input_ids=input_ids,
            attention_mask=attention_mask,
            position_ids=position_ids,
            past_key_values=past_key_values,
            all_input_ids=all_input_ids,
            input_lengths=input_lengths,
            prefix_offsets=prefix_offsets,
            read_offsets=read_offsets,
            next_token_choosers=next_token_choosers,
            stopping_criterias=stopping_criterias,
            max_input_length=max_input_length,
            padding_right_offset=padding_right_offset,
            keys_head_dim_last=batches[0].keys_head_dim_last,
            max_tokens=max_tokens,
        )

    def __len__(self):
        return len(self.requests)


class CausalLM(Model):
    def __init__(
        self,
        model_id: str,
        revision: Optional[str] = None,
        quantize: Optional[str] = None,
    ):
        if torch.cuda.is_available():
            device = torch.device("cuda")
            dtype = torch.float16
        else:
            if quantize:
                raise ValueError("quantization is not available on CPU")

            device = torch.device("cpu")
            dtype = torch.float32

        tokenizer = AutoTokenizer.from_pretrained(
            model_id, revision=revision, padding_side="left", truncation_side="left"
        )
        model = AutoModelForCausalLM.from_pretrained(
            model_id,
            revision=revision,
            torch_dtype=dtype,
            device_map="auto" if torch.cuda.is_available() else None,
<<<<<<< HEAD
            load_in_8bit=quantize,
            trust_remote_code=True,
        ).eval()
=======
            load_in_8bit=quantize == "bitsandbytes",
        )
>>>>>>> 5a582261
        tokenizer.pad_token_id = (
            model.config.pad_token_id
            if model.config.pad_token_id is not None
            else model.config.eos_token_id
        )

        super(CausalLM, self).__init__(
            model=model,
            tokenizer=tokenizer,
            requires_padding=True,
            dtype=dtype,
            device=device,
        )

    @property
    def batch_type(self) -> Type[CausalLMBatch]:
        return CausalLMBatch

    def decode(self, generated_ids: List[int]) -> str:
        return self.tokenizer.decode(
            generated_ids, skip_special_tokens=True, clean_up_tokenization_spaces=False
        )

    def forward(
        self, input_ids, attention_mask, position_ids, past_key_values: Optional = None
    ) -> Tuple[torch.Tensor, List[Tuple[torch.Tensor, torch.Tensor]]]:
        # Model Forward
        outputs = self.model.forward(
            input_ids=input_ids,
            attention_mask=attention_mask,
            position_ids=position_ids,
            past_key_values=past_key_values,
            use_cache=True,
        )
        return outputs.logits, outputs.past_key_values

    @tracer.start_as_current_span("generate_token")
    def generate_token(
        self, batch: CausalLMBatch
    ) -> Tuple[List[Generation], Optional[CausalLMBatch]]:
        # slice the attention mask to the correct shape
        attention_mask = batch.attention_mask[:, : -batch.padding_right_offset]

        logits, past = self.forward(
            batch.input_ids,
            attention_mask,
            batch.position_ids,
            batch.past_key_values,
        )

        # Results
        generations: List[Generation] = []
        stopped = True

        # Zipped iterator
        iterator = zip(
            batch.requests,
            batch.input_lengths,
            batch.prefix_offsets,
            batch.read_offsets,
            logits,
            batch.next_token_choosers,
            batch.stopping_criterias,
            batch.all_input_ids,
        )

        # For each member of the batch
        for i, (
            request,
            input_length,
            prefix_offset,
            read_offset,
            logits,
            next_token_chooser,
            stopping_criteria,
            all_input_ids,
        ) in enumerate(iterator):
            # Select next token
            next_token_id, logprobs = next_token_chooser(
                all_input_ids.view(1, -1), logits[-1:, :]
            )

            # Append next token to all tokens
            all_input_ids = torch.cat([all_input_ids, next_token_id])
            new_input_length = input_length + 1

            # Generated token
            next_token_logprob = logprobs[-1, next_token_id]
            next_token_id_squeezed = next_token_id.squeeze()
            next_token_text, prefix_offset, read_offset = self.decode_token(
                all_input_ids[:, 0], prefix_offset, read_offset
            )

            # Evaluate stopping criteria
            stop, reason = stopping_criteria(
                next_token_id_squeezed,
                next_token_text,
            )

            if not stop:
                stopped = False

            # Shard generations
            # All generations will be appended in the rust sharded client
            if i % self.world_size == self.rank:
                if stop:
                    # Decode generated tokens
                    output_text = self.decode(
                        all_input_ids[-stopping_criteria.current_tokens :, 0]
                    )
                    # Get seed
                    if isinstance(next_token_chooser.choice, Sampling):
                        seed = next_token_chooser.choice.seed
                    else:
                        seed = None

                    generated_text = GeneratedText(
                        output_text, stopping_criteria.current_tokens, reason, seed
                    )
                else:
                    generated_text = None

                # Prefill
                if stopping_criteria.current_tokens == 1:
                    # Remove generated token to only have prefill and add nan for first prompt token
                    prefill_logprobs = [float("nan")] + torch.log_softmax(
                        logits, -1
                    ).gather(1, all_input_ids[1:]).squeeze(1)[
                        -new_input_length:-1
                    ].tolist()
                    prefill_token_ids = all_input_ids[-new_input_length:-1]
                    prefill_texts = self.tokenizer.batch_decode(
                        prefill_token_ids,
                        clean_up_tokenization_spaces=False,
                        skip_special_tokens=False,
                    )
                    prefill_tokens = PrefillTokens(
                        prefill_token_ids, prefill_logprobs, prefill_texts
                    )
                else:
                    prefill_tokens = None

                generation = Generation(
                    request.id,
                    prefill_tokens,
                    next_token_id_squeezed,
                    next_token_logprob,
                    next_token_text,
                    next_token_id_squeezed.item() in self.all_special_ids,
                    generated_text,
                )

                generations.append(generation)

            # Update values
            batch.input_ids[i, 0] = next_token_id
            batch.all_input_ids[i] = all_input_ids
            batch.input_lengths[i] = new_input_length
            batch.prefix_offsets[i] = prefix_offset
            batch.read_offsets[i] = read_offset
            batch.max_input_length = max(batch.max_input_length, new_input_length)

        # We finished all generations in the batch; there is no next batch
        if stopped:
            return generations, None

        # Slice unused values from prefill
        batch.input_ids = batch.input_ids[:, :1]

        # Update attention_mask as we added a new token to input_ids
        batch.attention_mask[:, -batch.padding_right_offset] = 1
        # Decrease right offset
        batch.padding_right_offset -= 1

        # Update position_ids
        batch.position_ids = batch.position_ids[:, -1:] + 1

        # Update past key values
        batch.past_key_values = past

        return generations, batch<|MERGE_RESOLUTION|>--- conflicted
+++ resolved
@@ -469,14 +469,9 @@
             revision=revision,
             torch_dtype=dtype,
             device_map="auto" if torch.cuda.is_available() else None,
-<<<<<<< HEAD
-            load_in_8bit=quantize,
+            load_in_8bit=quantize == "bitsandbytes",
             trust_remote_code=True,
-        ).eval()
-=======
-            load_in_8bit=quantize == "bitsandbytes",
-        )
->>>>>>> 5a582261
+        )
         tokenizer.pad_token_id = (
             model.config.pad_token_id
             if model.config.pad_token_id is not None
