# coding=utf-8
# Copyright 2022 EleutherAI and the HuggingFace Inc. team. All rights reserved.
#
# This code is based on EleutherAI's GPT-NeoX library and the GPT-NeoX
# and OPT implementations in this library. It has been modified from its
# original forms to accommodate minor architectural differences compared
# to GPT-NeoX and OPT used by the Meta AI team that trained the model.
#
# Licensed under the Apache License, Version 2.0 (the "License");
# you may not use this file except in compliance with the License.
# You may obtain a copy of the License at
#
#     http://www.apache.org/licenses/LICENSE-2.0
#
# Unless required by applicable law or agreed to in writing, software
# distributed under the License is distributed on an "AS IS" BASIS,
# WITHOUT WARRANTIES OR CONDITIONS OF ANY KIND, either express or implied.
# See the License for the specific language governing permissions and
# limitations under the License.
""" PyTorch Idefics model."""
from typing import List, Optional, Tuple, Union

import torch
import torch.nn.functional as F
import torch.utils.checkpoint
from torch import nn
from torch.nn import CrossEntropyLoss

from transformers import PreTrainedModel
from transformers.activations import ACT2FN
from transformers.modeling_outputs import (
    BaseModelOutputWithPast,
    CausalLMOutputWithPast,
    dataclass,
)
from transformers.modeling_utils import PretrainedConfig
from transformers.utils import (
    add_start_docstrings,
    add_start_docstrings_to_model_forward,
    logging,
    replace_return_docstrings,
)
from text_generation_server.models.custom_modeling.idefics_config import IdeficsConfig
from text_generation_server.models.custom_modeling.idefics_vision import (
    IdeficsVisionTransformer,
)
from text_generation_server.models.custom_modeling.idefics_perceiver import (
    IdeficsPerceiverResampler,
)
from text_generation_server.layers import (
    TensorParallelColumnLinear,
    TensorParallelEmbedding,
    TensorParallelRowLinear,
    SpeculativeHead,
    FastLinear,
)
from text_generation_server.layers.rotary import PositionRotaryEmbedding
from text_generation_server.utils.import_utils import SYSTEM

if SYSTEM == "cuda":
    import dropout_layer_norm
<<<<<<< HEAD
elif IS_ROCM_SYSTEM:
    from vllm._C import ops
=======
elif SYSTEM == "rocm":
    from vllm import layernorm_ops
else:
    raise RuntimeError(f"Unsupported system {SYSTEM}")
>>>>>>> 92f1338b


@dataclass
class BaseModelOutputWithPastImage(BaseModelOutputWithPast):
    image_hidden_states: Optional[torch.FloatTensor] = None


@dataclass
class CausalLMOutputWithPastImage(CausalLMOutputWithPast):
    image_hidden_states: Optional[torch.FloatTensor] = None


# logger = logging.get_logger(__name__)

# _CONFIG_FOR_DOC = "IdeficsConfig"

# IDEFICS_PRETRAINED_MODEL_ARCHIVE_LIST = [
#     "HuggingFaceM4/idefics-9b",
#     "HuggingFaceM4/idefics-80b",
#     # See all Idefics models at https://huggingface.co/models?filter=idefics
# ]


def expand_inputs_for_generation(
    input_ids,
    expand_size=1,
    is_encoder_decoder=False,
    attention_mask=None,
    encoder_outputs=None,
    **model_kwargs,
):
    expanded_return_idx = (
        torch.arange(input_ids.shape[0])
        .view(-1, 1)
        .repeat(1, expand_size)
        .view(-1)
        .to(input_ids.device)
    )
    input_ids = input_ids.index_select(0, expanded_return_idx)

    if "token_type_ids" in model_kwargs:
        token_type_ids = model_kwargs["token_type_ids"]
        model_kwargs["token_type_ids"] = token_type_ids.index_select(
            0, expanded_return_idx
        )

    if attention_mask is not None:
        model_kwargs["attention_mask"] = attention_mask.index_select(
            0, expanded_return_idx
        )
        model_kwargs["image_attention_mask"] = model_kwargs[
            "image_attention_mask"
        ].index_select(0, expanded_return_idx)
        model_kwargs["pixel_values"] = model_kwargs["pixel_values"].index_select(
            0, expanded_return_idx
        )

    if is_encoder_decoder:
        if encoder_outputs is None:
            raise ValueError(
                "If `is_encoder_decoder` is True, make sure that `encoder_outputs` is defined."
            )
        encoder_outputs["last_hidden_state"] = (
            encoder_outputs.last_hidden_state.index_select(
                0, expanded_return_idx.to(encoder_outputs.last_hidden_state.device)
            )
        )
        model_kwargs["encoder_outputs"] = encoder_outputs
    return input_ids, model_kwargs


def update_model_kwargs_for_generation(outputs, model_kwargs, is_encoder_decoder=False):
    # must have this key set to at least None
    model_kwargs["past_key_values"] = model_kwargs.get("past_key_values", None)

    # update past
    if "past_key_values" in outputs:
        model_kwargs["past"] = outputs.past_key_values
    elif "mems" in outputs:
        model_kwargs["past"] = outputs.mems
    elif "past_buckets_states" in outputs:
        model_kwargs["past"] = outputs.past_buckets_states
    else:
        model_kwargs["past"] = None

    # update token_type_ids with last value
    if "token_type_ids" in model_kwargs:
        token_type_ids = model_kwargs["token_type_ids"]
        model_kwargs["token_type_ids"] = torch.cat(
            [token_type_ids, token_type_ids[:, -1].unsqueeze(-1)], dim=-1
        )

    # update attention masks
    if not is_encoder_decoder:
        if "attention_mask" in model_kwargs:
            attention_mask = model_kwargs["attention_mask"]
            model_kwargs["attention_mask"] = torch.cat(
                [attention_mask, attention_mask.new_ones((attention_mask.shape[0], 1))],
                dim=-1,
            )
        if "image_attention_mask" in model_kwargs:
            image_attention_mask = model_kwargs["image_attention_mask"]
            last_mask = image_attention_mask[:, -1, :].unsqueeze(1)
            model_kwargs["image_attention_mask"] = last_mask

    return model_kwargs


def prepare_inputs_for_generation(input_ids, past=None, **kwargs):
    token_type_ids = kwargs.get("token_type_ids", None)
    # only last token for inputs_ids if past is defined in kwargs
    if past:
        input_ids = input_ids[:, -1].unsqueeze(-1)
        if token_type_ids is not None:
            token_type_ids = token_type_ids[:, -1].unsqueeze(-1)

    attention_mask = kwargs.get("attention_mask", None)
    position_ids = kwargs.get("position_ids", None)

    if attention_mask is not None and position_ids is None:
        # create position_ids on the fly for batch generation
        position_ids = attention_mask.long().cumsum(-1) - 1
        position_ids.masked_fill_(attention_mask == 0, 1)
        if past:
            position_ids = position_ids[:, -1].unsqueeze(-1)

    pixel_values = kwargs.get("pixel_values", None)
    image_attention_mask = kwargs.get("image_attention_mask", None)
    # if pixel_values is None or image_attention_mask is None:
    #     raise ValueError("pixel values and image attention mask cannot be None")

    return {
        "input_ids": input_ids,
        "past_key_values": past,
        "use_cache": kwargs.get("use_cache"),
        "position_ids": position_ids,
        "attention_mask": attention_mask,
        "token_type_ids": token_type_ids,
        "pixel_values": pixel_values,
        "image_attention_mask": image_attention_mask,
    }


def freeze_model(model, module_exceptions=[]):
    mapping = {
        "LayerNorm": nn.LayerNorm,
        "Linear": nn.Linear,
        "Embedding": nn.Embedding,
    }
    module_exceptions_mapped = [mapping[m] for m in module_exceptions]
    for module in model.modules():
        if module_exceptions and any(
            [isinstance(module, t) for t in module_exceptions_mapped]
        ):
            module.requires_grad_(
                True
            )  # Explicitely setting it to true to avoid any mistakes
        else:
            module.requires_grad_(False)
    return model


class IdeficsDecoupledPartialTPEmbedding(nn.Module):
    def __init__(
        self,
        config,
        weights,
    ):
        super().__init__()
        self.num_embeddings = config.vocab_size
        self.weight = TensorParallelEmbedding(
            prefix="model.embed_tokens", weights=weights
        )
        self.additional_weight = nn.Parameter(
            weights.get_tensor(f"model.embed_tokens.additional_embedding.weight")
        )

    def forward(self, input_ids):
        # Clone so that we don't modify the original input_ids later on
        input_ids = input_ids.clone()
        additional_vocab_indices = torch.where(input_ids >= self.num_embeddings)
        input_ids_additional_vocab = input_ids[additional_vocab_indices]
        additional_embeddings = torch.nn.functional.embedding(
            input_ids_additional_vocab - self.num_embeddings, self.additional_weight
        )

        # for successful lookup replace input_ids with 0, the results of these will be discarded anyway
        input_ids[additional_vocab_indices] = 0
        full_vector = self.weight(input_ids)

        # overwrite the records with high indices
        full_vector[additional_vocab_indices] = additional_embeddings

        return full_vector


class IdeficsDecoupledTensorParallelLinear(nn.Module):
    # Derived from https://pytorch.org/docs/stable/_modules/torch/nn/modules/linear.html#Linear
    """
    Implements a decoupling of parameters to allow freezing (or not) a subset of the parameters. In practise, the
    regular `weight` can be trained or frozen (i.e. `partially_freeze=True`), and if `out_additional_features` > 0,
    then it will create `out_additional_features * in_features` additional parameters that are always trained. If
    `out_additional_features=0`, then the module defaults back to the regular behavior of `nn.Linear`.
    """

    def __init__(
        self,
        config,
        weights,
    ) -> None:
        super().__init__()
        self.fc = SpeculativeHead.load(config=config, prefix="lm_head", weights=weights)
        self.additional_fc = FastLinear.load(
            config=config,
            prefix="lm_head.additional_fc",
            weights=weights,
            bias=False,
        )

    def forward(self, input: torch.Tensor) -> torch.Tensor:
        output, speculative_logits = self.fc(input)
        additional_features = self.additional_fc(input)
        output = torch.cat((output, additional_features), -1)

        return output, speculative_logits

    def extra_repr(self) -> str:
        """Overwriting `nn.Linear.extra_repr` to include new parameters."""
        return "in_features={}, out_features={}, out_additional_features={}, bias={}, partially_freeze={}".format(
            self.in_features,
            self.out_features,
            self.out_additional_features,
            self.bias is not None,
            self.partially_freeze,
        )


# Copied from transformers.models.bart.modeling_bart._make_causal_mask
def _make_causal_mask(
    input_ids_shape: torch.Size,
    dtype: torch.dtype,
    device: torch.device,
    past_key_values_length: int = 0,
):
    """
    Make causal mask used for bi-directional self-attention.
    """
    bsz, tgt_len = input_ids_shape
    mask = torch.full((tgt_len, tgt_len), torch.finfo(dtype).min, device=device)
    mask_cond = torch.arange(mask.size(-1), device=device)
    mask.masked_fill_(mask_cond < (mask_cond + 1).view(mask.size(-1), 1), 0)
    mask = mask.to(dtype)

    if past_key_values_length > 0:
        mask = torch.cat(
            [
                torch.zeros(
                    tgt_len, past_key_values_length, dtype=dtype, device=device
                ),
                mask,
            ],
            dim=-1,
        )
    return mask[None, None, :, :].expand(
        bsz, 1, tgt_len, tgt_len + past_key_values_length
    )


def _expand_mask(mask: torch.Tensor, dtype: torch.dtype, tgt_len: Optional[int] = None):
    """
    Expands attention_mask from `[bsz, seq_len]` to `[bsz, 1, tgt_seq_len, src_seq_len]`.
    """
    bsz, src_len = mask.size()
    tgt_len = tgt_len if tgt_len is not None else src_len

    expanded_mask = mask[:, None, None, :].expand(bsz, 1, tgt_len, src_len).to(dtype)

    inverted_mask = 1.0 - expanded_mask

    return inverted_mask.masked_fill(
        inverted_mask.to(torch.bool), torch.finfo(dtype).min
    )


class IdeficsRMSNorm(nn.Module):
    def __init__(self, prefix, weights, eps=1e-6):
        """
        LlamaRMSNorm is equivalent to T5LayerNorm
        """
        super().__init__()

        weight = weights.get_tensor(f"{prefix}.weight")
        self.weight = nn.Parameter(weight)
        self.variance_epsilon = eps

    def forward(self, hidden_states, residual=None):
        if hidden_states.shape[-1] > 8192:
            if residual is not None:
                hidden_states += residual
            residual = hidden_states

            hidden_states = hidden_states.to(torch.float32)
            variance = hidden_states.pow(2).mean(-1, keepdim=True)
            hidden_states = hidden_states * torch.rsqrt(
                variance + self.variance_epsilon
            )

            # convert into half-precision if necessary
            if self.weight.dtype in [torch.float16, torch.bfloat16]:
                hidden_states = hidden_states.to(self.weight.dtype)

            return self.weight * hidden_states
        elif SYSTEM == "cuda":
            # faster post attention rms norm
            unwrap = False
            if len(hidden_states.shape) > 2:
                unwrap = True
                shape = hidden_states.shape
                hidden_states = hidden_states.reshape(-1, shape[-1])

            normed_hidden_states, res, *rest = dropout_layer_norm.dropout_add_ln_fwd(
                hidden_states,
                residual,
                self.weight,
                None,
                None,
                None,
                None,
                None,
                0.0,
                self.variance_epsilon,
                1.0,
                0,
                None,
                False,
                True,  # Activate RMSNorm
            )
            if res is None:
                res = hidden_states

            if unwrap:
                normed_hidden_states = normed_hidden_states.view(*shape)

            return normed_hidden_states
        elif SYSTEM == "rocm":
            # We use VLLM RMSNorm kernel that can be compiled for RoCm, instead of Flash Attention ones that can not.
            if residual is not None:
                hidden_states += residual
            residual = hidden_states

            unwrap = False
            if len(hidden_states.shape) > 2:
                unwrap = True
                shape = hidden_states.shape
                hidden_states = hidden_states.reshape(-1, shape[-1])

            out = torch.empty_like(hidden_states)
            ops.rms_norm(
                out,
                hidden_states,
                self.weight.data,
                self.variance_epsilon,
            )

            if unwrap:
                out = out.view(*shape)

            return out
        else:
            raise ValueError(
                "Your system seem to be not supported. Please check your install or open an issue at https://github.com/huggingface/text-generation-inference/issues with a clear reproduction."
            )


# this was adapted from LlamaMLP
class IdeficsMLP(nn.Module):
    def __init__(
        self,
        config,
        prefix,
        weights,
    ):
        super().__init__()
        self.gate_up_proj = TensorParallelColumnLinear.load_multi(
            config,
            prefixes=[f"{prefix}.gate_proj", f"{prefix}.up_proj"],
            weights=weights,
            dim=0,
            bias=False,
        )
        self.down_proj = TensorParallelRowLinear.load(
            config,
            prefix=f"{prefix}.down_proj",
            weights=weights,
            bias=False,
        )
        self.act_fn = ACT2FN[config.hidden_act]

    def forward(self, hidden_states):
        gate_up_states = self.gate_up_proj(hidden_states)
        shape = gate_up_states.shape
        gate_up_states = gate_up_states.view(*shape[:-1], 2, shape[-1] // 2)
        return self.down_proj(
            self.act_fn(gate_up_states[:, :, 0]) * gate_up_states[:, :, 1]
        )


# this was adapted from LlamaAttention
class IdeficsAttention(nn.Module):
    """Multi-headed attention from 'Attention Is All You Need' paper"""

    def __init__(
        self,
        config,
        prefix,
        weights,
        qk_layer_norms: bool = False,
        is_cross_attention: bool = False,
    ):
        super().__init__()
        self.hidden_size = config.hidden_size
        self.num_heads = config.num_attention_heads
        self.head_dim = self.hidden_size // self.num_heads
        self.dropout = config.dropout

        if (self.head_dim * self.num_heads) != self.hidden_size:
            raise ValueError(
                f"hidden_size must be divisible by num_heads (got `hidden_size`: {self.hidden_size}"
                f" and `num_heads`: {self.num_heads})."
            )

        self.is_cross_attention = is_cross_attention

        # if not hasattr(nn.functional, "scaled_dot_product_attention"):
        #     raise ValueError("this model requires pytorch 2.0 or higher")

        process_group = weights.process_group
        if self.num_heads % weights.process_group.size() != 0:
            raise ValueError(
                f"`num_heads` must be divisible by `num_shards` (got `num_heads`: {self.num_heads} "
                f"and `num_shards`: {weights.process_group.size()}"
            )
        self.num_heads //= weights.process_group.size()

        if self.is_cross_attention:
            # kv_input_dim = (
            #     self.hidden_size if not hasattr(config.vision_config, "embed_dim") else config.vision_config.embed_dim
            # )
            self.q_proj = TensorParallelColumnLinear.load(
                config, prefix=f"{prefix}.q_proj", weights=weights, bias=False
            )
            self.k_proj = TensorParallelColumnLinear.load(
                config, prefix=f"{prefix}.k_proj", weights=weights, bias=False
            )
            self.v_proj = TensorParallelColumnLinear.load(
                config, prefix=f"{prefix}.v_proj", weights=weights, bias=False
            )
        else:
            self.qkv = TensorParallelColumnLinear.load_multi(
                config,
                prefixes=[f"{prefix}.q_proj", f"{prefix}.k_proj", f"{prefix}.v_proj"],
                dim=0,
                weights=weights,
                bias=False,
            )
        self.o_proj = TensorParallelRowLinear.load(
            config, prefix=f"{prefix}.o_proj", weights=weights, bias=False
        )
        self.rotary_emb = PositionRotaryEmbedding.static(
            config=config, dim=self.head_dim, base=10000.0, device=weights.device
        )
        self.qk_layer_norms = qk_layer_norms
        if self.qk_layer_norms:
            self.q_layer_norm = IdeficsRMSNorm(
                prefix=f"{prefix}.q_layer_norm",
                weights=weights,
                eps=config.rms_norm_eps,
            )
            self.k_layer_norm = IdeficsRMSNorm(
                prefix=f"{prefix}.q_layer_norm",
                weights=weights,
                eps=config.rms_norm_eps,
            )

    def _shape(self, tensor: torch.Tensor, seq_len: int, bsz: int):
        return (
            tensor.view(bsz, seq_len, self.num_heads, self.head_dim)
            .transpose(1, 2)
            .contiguous()
        )

    def forward(
        self,
        hidden_states: torch.Tensor,
        key_value_states: Optional[torch.Tensor] = None,
        attention_mask: Optional[torch.Tensor] = None,
        position_ids: Optional[torch.LongTensor] = None,
        past_key_value: Optional[Tuple[torch.Tensor]] = None,
        output_attentions: bool = False,
        use_cache: bool = False,
    ) -> Tuple[torch.Tensor, Optional[torch.Tensor], Optional[Tuple[torch.Tensor]]]:
        # if key_value_states are provided this layer is used as a cross-attention layer
        is_cross_attention = self.is_cross_attention or key_value_states is not None

        bsz, q_len, _ = hidden_states.size()

        if is_cross_attention:
            query_states = self.q_proj(hidden_states).view(
                bsz, q_len, self.num_heads, self.head_dim
            )  # .transpose(1, 2)
            query_states = query_states.transpose(1, 2)
            (
                _,
                kv_len,
                _,
            ) = (
                key_value_states.size()
            )  # Note that, in this case, `kv_len` == `kv_seq_len`
            key_states = (
                self.k_proj(key_value_states)
                .view(bsz, kv_len, self.num_heads, self.head_dim)
                .transpose(1, 2)
            )
            value_states = (
                self.v_proj(key_value_states)
                .view(bsz, kv_len, self.num_heads, self.head_dim)
                .transpose(1, 2)
            )
        else:
            qkv = self.qkv(hidden_states)
            query_states, key_states, value_states = qkv.split(
                self.num_heads * self.head_dim, dim=2
            )

            query_states = query_states.view(
                bsz, q_len, self.num_heads, self.head_dim
            )  # .transpose(1, 2)
            key_states = key_states.view(
                bsz, q_len, self.num_heads, self.head_dim
            )  # . transpose(1, 2)
            value_states = value_states.view(
                bsz, q_len, self.num_heads, self.head_dim
            )  # .transpose(1, 2)
            kv_seq_len = q_len
            if past_key_value is not None:
                kv_seq_len += past_key_value[0].shape[-2]
            max_s = max(kv_seq_len, q_len)
            cos, sin = self.rotary_emb.get_cos_sin(
                position_ids.view(-1), max_s, hidden_states.dtype
            )

            query_shape = query_states.shape
            key_shape = key_states.shape
            self.rotary_emb(
                query_states.view(-1, *query_shape[2:]),
                key_states.reshape(-1, *key_shape[2:]),
                cos,
                sin,
            )

            query_states = query_states.view(query_shape)
            key_states = key_states.view(key_shape)

            query_states = query_states.transpose(1, 2)
            key_states = key_states.transpose(1, 2)
            value_states = value_states.transpose(1, 2)

        kv_seq_len = key_states.shape[-2]
        if past_key_value is not None:
            kv_seq_len += past_key_value[0].shape[-2]
        # [bsz, nh, t, hd]

        if past_key_value is not None:
            # reuse k, v, self_attention
            key_states = torch.cat([past_key_value[0], key_states], dim=2)
            value_states = torch.cat([past_key_value[1], value_states], dim=2)

        past_key_value = (key_states, value_states) if use_cache else None

        if self.qk_layer_norms:
            query_states = self.q_layer_norm(query_states)
            key_states = self.k_layer_norm(key_states)

        if attention_mask is not None:
            if attention_mask.size() != (bsz, 1, q_len, kv_seq_len):
                raise ValueError(
                    f"Attention mask should be of size {(bsz, 1, q_len, kv_seq_len)}, but is {attention_mask.size()}"
                )

        attn_output = nn.functional.scaled_dot_product_attention(
            query_states,
            key_states,
            value_states,
            attn_mask=attention_mask,
            dropout_p=self.dropout,
        )

        if attn_output.size() != (bsz, self.num_heads, q_len, self.head_dim):
            raise ValueError(
                f"`attn_output` should be of size {(bsz, self.num_heads, q_len, self.head_dim)}, but is"
                f" {attn_output.size()}"
            )

        attn_output = attn_output.transpose(1, 2)
        attn_output = attn_output.reshape(bsz, q_len, -1)

        attn_output = self.o_proj(attn_output)

        attn_weights = None
        if output_attentions:
            logger.warning_once(
                "attn_weights are not extracted in scaled_dot_product_attention. The model returns None instead"
            )

        return attn_output, attn_weights, past_key_value


# this was adapted from LlamaDecoderLayer
class IdeficsDecoderLayer(nn.Module):
    def __init__(self, layer_id: int, config: IdeficsConfig, weights):
        super().__init__()
        self.process_group = weights.process_group
        self.hidden_size = config.hidden_size
        prefix = f"model.layers.{layer_id}"
        self.self_attn = IdeficsAttention(
            config=config,
            prefix=f"{prefix}.self_attn",
            weights=weights,
            qk_layer_norms=False,
            is_cross_attention=False,
        )
        self.mlp = IdeficsMLP(
            config=config,
            prefix=f"{prefix}.mlp",
            weights=weights,
        )
        self.input_layernorm = IdeficsRMSNorm(
            prefix=f"{prefix}.input_layernorm", weights=weights, eps=config.rms_norm_eps
        )
        self.post_attention_layernorm = IdeficsRMSNorm(
            prefix=f"{prefix}.post_attention_layernorm",
            weights=weights,
            eps=config.rms_norm_eps,
        )
        self.dropout = config.dropout

    def forward(
        self,
        hidden_states: torch.Tensor,
        attention_mask: Optional[torch.Tensor] = None,
        position_ids: Optional[torch.LongTensor] = None,
        past_key_value: Optional[Tuple[torch.Tensor]] = None,
        output_attentions: Optional[bool] = False,
        use_cache: Optional[bool] = False,
    ) -> Tuple[
        torch.FloatTensor, Optional[Tuple[torch.FloatTensor, torch.FloatTensor]]
    ]:
        """
        Args:
            hidden_states (`torch.FloatTensor`): input to the layer of shape `(batch, seq_len, embed_dim)`
            attention_mask (`torch.FloatTensor`, *optional*): attention mask of size
                `(batch, 1, tgt_len, src_len)` where padding elements are indicated by very large negative values.
            output_attentions (`bool`, *optional*):
                Whether or not to return the attentions tensors of all attention layers. See `attentions` under
                returned tensors for more detail.
            use_cache (`bool`, *optional*):
                If set to `True`, `past_key_values` key value states are returned and can be used to speed up decoding
                (see `past_key_values`).
            past_key_value (`Tuple(torch.FloatTensor)`, *optional*): cached past key and value projection states
        """

        residual = hidden_states

        hidden_states = self.input_layernorm(hidden_states)

        # Self Attention
        hidden_states, self_attn_weights, present_key_value = self.self_attn(
            hidden_states=hidden_states,
            attention_mask=attention_mask,
            position_ids=position_ids,
            past_key_value=past_key_value,
            output_attentions=output_attentions,
            use_cache=use_cache,
        )
        # hidden_states = nn.functional.dropout(hidden_states, p=self.dropout, training=self.training)
        hidden_states = residual + hidden_states

        # Fully Connected
        residual = hidden_states
        hidden_states = self.post_attention_layernorm(hidden_states)
        hidden_states = self.mlp(hidden_states)
        # hidden_states = nn.functional.dropout(hidden_states, p=self.dropout, training=self.training)
        hidden_states = residual + hidden_states

        outputs = (hidden_states,)

        if output_attentions:
            outputs += (self_attn_weights,)

        if use_cache:
            outputs += (present_key_value,)

        return outputs


class IdeficsGatedCrossAttentionLayer(nn.Module):
    def __init__(self, layer_id, config: IdeficsConfig, weights):
        super().__init__()
        self.process_group = weights.process_group
        self.hidden_size = config.hidden_size
        prefix = f"model.gated_cross_attn_layers.{layer_id}"
        self.cross_attn = IdeficsAttention(
            config=config,
            prefix=f"{prefix}.cross_attn",
            weights=weights,
            qk_layer_norms=True,
            is_cross_attention=True,
        )
        self.mlp = IdeficsMLP(
            config=config,
            prefix=f"{prefix}.mlp",
            weights=weights,
        )
        self.input_layernorm = IdeficsRMSNorm(
            prefix=f"{prefix}.input_layernorm", weights=weights, eps=config.rms_norm_eps
        )
        self.post_attention_layernorm = IdeficsRMSNorm(
            prefix=f"{prefix}.post_attention_layernorm",
            weights=weights,
            eps=config.rms_norm_eps,
        )
        self.config = config.dropout

        self.act_cross_attn = nn.Tanh()
        self.act_dense = nn.Tanh()

        self.alpha_cross_attn = nn.Parameter(
            weights.get_tensor(f"{prefix}.alpha_cross_attn")
        )
        self.alpha_dense = nn.Parameter(weights.get_tensor(f"{prefix}.alpha_dense"))

        if not (hasattr(self, "alpha_cross_attn") and hasattr(self, "alpha_dense")):
            raise ValueError("Alpha parameters not initialized correctly!")

    def forward(
        self,
        hidden_states: torch.Tensor,
        attention_mask: Optional[torch.Tensor] = None,
        image_hidden_states: Optional[torch.Tensor] = None,
        image_attention_mask: Optional[torch.Tensor] = None,
        output_attentions: Optional[bool] = False,
        use_cache: Optional[bool] = False,
        past_key_value: Optional[Tuple[torch.Tensor]] = None,
        no_images: Optional[bool] = False,
    ) -> Tuple[
        torch.FloatTensor, Optional[Tuple[torch.FloatTensor, torch.FloatTensor]]
    ]:
        """
        Args:
            hidden_states (`torch.FloatTensor`): input to the layer of shape `(batch, seq_len, embed_dim)`
            attention_mask (`torch.FloatTensor`, *optional*): attention mask of size
                `(batch, 1, tgt_len, src_len)` where padding elements are indicated by very large negative values.
            output_attentions (`bool`, *optional*):
                Whether or not to return the attentions tensors of all attention layers. See `attentions` under
                returned tensors for more detail.
            use_cache (`bool`, *optional*):
                If set to `True`, `past_key_values` key value states are returned and can be used to speed up decoding
                (see `past_key_values`).
            past_key_value (`Tuple(torch.FloatTensor)`, *optional*): cached past key and value projection states
            no_images (`bool`, *optional*, defaults to `False`): If `True` the vision part is ignored
        """
        if image_hidden_states is None:
            raise ValueError(
                "`image_hidden_states` is required for Idefics cross attention module which are visual features to be"
                " conditioned on."
            )

        if past_key_value is not None:
            raise NotImplementedError(
                "Past key value states are not implemented for Idefics cross attention module."
            )

        residual = hidden_states

        hidden_states = self.input_layernorm(hidden_states)

        # Self Attention
        hidden_states, self_attn_weights, present_key_value = self.cross_attn(
            hidden_states=hidden_states,
            key_value_states=image_hidden_states,
            attention_mask=image_attention_mask,
            output_attentions=output_attentions,
        )
        # hidden_states = nn.functional.dropout(hidden_states, p=self.config, training=self.training)
        # when there are no images the model is used in pure language mode
        gate = 0 if no_images else 1
        hidden_states = (
            residual + gate * self.act_cross_attn(self.alpha_cross_attn) * hidden_states
        )

        # Fully Connected
        residual = hidden_states
        hidden_states = self.post_attention_layernorm(hidden_states)
        hidden_states = self.mlp(hidden_states)
        # hidden_states = nn.functional.dropout(hidden_states, p=self.config, training=self.training)
        hidden_states = residual + self.act_dense(self.alpha_dense) * hidden_states

        outputs = (hidden_states,)

        if output_attentions:
            outputs += (self_attn_weights,)

        if use_cache:
            outputs += (present_key_value,)

        return outputs


LLAMA_START_DOCSTRING = r"""
    This model inherits from [`PreTrainedModel`]. Check the superclass documentation for the generic methods the
    library implements for all its model (such as downloading or saving, resizing the input embeddings, pruning heads
    etc.)

    This model is also a PyTorch [torch.nn.Module](https://pytorch.org/docs/stable/nn.html#torch.nn.Module) subclass.
    Use it as a regular PyTorch Module and refer to the PyTorch documentation for all matter related to general usage
    and behavior.

    Parameters:
        config ([`IdeficsConfig`]):
            Model configuration class with all the parameters of the model. Initializing with a config file does not
            load the weights associated with the model, only the configuration. Check out the
            [`~PreTrainedModel.from_pretrained`] method to load the model weights.
"""


# @add_start_docstrings(
#     "The bare LLaMA Model outputting raw hidden-states without any specific head on top.",
#     LLAMA_START_DOCSTRING,
# )
class IdeficsPreTrainedModel(PreTrainedModel):
    config_class = IdeficsConfig
    # base_model_prefix = "model"
    # supports_gradient_checkpointing = True
    # _no_split_modules = ["IdeficsDecoderLayer", "IdeficsGatedCrossAttentionLayer"]

    # def _init_weights(self, module):
    #     # important: this ported version of Idefics isn't meant for training from scratch - only
    #     # inference and fine-tuning - so the proper init weights code has been removed - the m4 code
    #     # base should be used for training from scratch and it contains the correct code.
    #     std = self.config.initializer_range
    #     if isinstance(module, nn.Linear):
    #         module.weight.data.normal_(mean=0.0, std=std)
    #         if module.bias is not None:
    #             module.bias.data.zero_()
    #     elif isinstance(module, nn.Embedding):
    #         module.weight.data.normal_(mean=0.0, std=std)
    #         if module.padding_idx is not None:
    #             module.weight.data[module.padding_idx].zero_()

    # def _set_gradient_checkpointing(self, module, value=False):
    #     if isinstance(module, IdeficsModel):
    #         module.gradient_checkpointing = value


# LLAMA_INPUTS_DOCSTRING = r"""
#     Args:
#         input_ids (`torch.LongTensor` of shape `(batch_size, sequence_length)`):
#             Indices of input sequence tokens in the vocabulary. Padding will be ignored by default should you provide
#             it.

#             Indices can be obtained using [`AutoTokenizer`]. See [`PreTrainedTokenizer.encode`] and
#             [`PreTrainedTokenizer.__call__`] for details.

#             [What are input IDs?](../glossary#input-ids)
#         attention_mask (`torch.Tensor` of shape `(batch_size, sequence_length)`, *optional*):
#             Mask to avoid performing attention on padding token indices. Mask values selected in `[0, 1]`:

#             - 1 for tokens that are **not masked**,
#             - 0 for tokens that are **masked**.

#             [What are attention masks?](../glossary#attention-mask)

#             Indices can be obtained using [`AutoTokenizer`]. See [`PreTrainedTokenizer.encode`] and
#             [`PreTrainedTokenizer.__call__`] for details.

#             If `past_key_values` is used, optionally only the last `decoder_input_ids` have to be input (see
#             `past_key_values`).

#             If you want to change padding behavior, you should read [`modeling_opt._prepare_decoder_attention_mask`]
#             and modify to your needs. See diagram 1 in [the paper](https://arxiv.org/abs/1910.13461) for more
#             information on the default strategy.

#             - 1 indicates the head is **not masked**,
#             - 0 indicates the head is **masked**.
#         position_ids (`torch.LongTensor` of shape `(batch_size, sequence_length)`, *optional*):
#             Indices of positions of each input sequence tokens in the position embeddings. Selected in the range `[0,
#             config.n_positions - 1]`. [What are position IDs?](../glossary#position-ids)
#         past_key_values (`tuple(tuple(torch.FloatTensor))`, *optional*, returned when `use_cache=True` is passed or when `config.use_cache=True`):
#             Tuple of `tuple(torch.FloatTensor)` of length `config.n_layers`, with each tuple having 2 tensors of shape
#             `(batch_size, num_heads, sequence_length, embed_size_per_head)`) and 2 additional tensors of shape
#             `(batch_size, num_heads, encoder_sequence_length, embed_size_per_head)`.

#             Contains pre-computed hidden-states (key and values in the self-attention blocks and in the cross-attention
#             blocks) that can be used (see `past_key_values` input) to speed up sequential decoding.

#             If `past_key_values` are used, the user can optionally input only the last `decoder_input_ids` (those that
#             don't have their past key value states given to this model) of shape `(batch_size, 1)` instead of all
#             `decoder_input_ids` of shape `(batch_size, sequence_length)`.
#         inputs_embeds (`torch.FloatTensor` of shape `(batch_size, sequence_length, hidden_size)`, *optional*):
#             Optionally, instead of passing `input_ids` you can choose to directly pass an embedded representation. This
#             is useful if you want more control over how to convert `input_ids` indices into associated vectors than the
#             model's internal embedding lookup matrix.
#         use_cache (`bool`, *optional*):
#             If set to `True`, `past_key_values` key value states are returned and can be used to speed up decoding (see
#             `past_key_values`).
#         output_attentions (`bool`, *optional*):
#             Whether or not to return the attentions tensors of all attention layers. See `attentions` under returned
#             tensors for more detail.
#         output_hidden_states (`bool`, *optional*):
#             Whether or not to return the hidden states of all layers. See `hidden_states` under returned tensors for
#             more detail.
#         return_dict (`bool`, *optional*):
#             Whether or not to return a [`~utils.ModelOutput`] instead of a plain tuple.
# """


# @add_start_docstrings(
#     "The bare LLaMA Model outputting raw hidden-states without any specific head on top.",
#     LLAMA_START_DOCSTRING,
# )
class IdeficsModel(IdeficsPreTrainedModel):
    # """
    # Transformer decoder consisting of `config.num_hidden_layers` layers. Each layer is a [`IdeficsDecoderLayer`]

    # Args:
    #     config: IdeficsConfig
    # """

    def __init__(self, config: IdeficsConfig, weights):
        super().__init__(config)
        self.config = config
        self.padding_idx = config.pad_token_id
        self.vocab_size = config.vocab_size

        self.embed_tokens = IdeficsDecoupledPartialTPEmbedding(
            config=config,
            weights=weights,
        )

        self.image_size = config.vision_config.image_size
        self.vision_config = config.vision_config
        self.vision_model = IdeficsVisionTransformer(
            prefix="model.vision_model",
            config=config.vision_config,
            weights=weights,
        )

        # Perceiver Resampler
        if config.use_resampler:
            perceiver_config = config.perceiver_config
            self.perceiver_resampler = IdeficsPerceiverResampler(
                prefix=f"model.perceiver_resampler",
                config=config,
                embed_dim=config.vision_config.embed_dim,
                depth=perceiver_config.resampler_depth,
                n_heads=perceiver_config.resampler_n_heads,
                head_dim=perceiver_config.resampler_head_dim,
                n_latents=perceiver_config.resampler_n_latents,
                weights=weights,
            )

        self.layers = nn.ModuleList(
            [
                IdeficsDecoderLayer(layer_id, config, weights)
                for layer_id in range(config.num_hidden_layers)
            ]
        )

        self.cross_layer_interval = config.cross_layer_interval
        num_cross_layers = config.num_hidden_layers // self.cross_layer_interval
        self.gated_cross_attn_layers = nn.ModuleList(
            [
                IdeficsGatedCrossAttentionLayer(layer_id, config, weights)
                for layer_id in range(num_cross_layers)
            ]
        )
        # self.gradient_checkpointing = False

        self.norm = IdeficsRMSNorm(
            prefix=f"model.norm", weights=weights, eps=config.rms_norm_eps
        )

        # self.gradient_checkpointing = False
        # Initialize weights and apply final processing
        # self.post_init()

        # self.freeze_relevant_params(config)

    # def freeze_relevant_params(self, config=None):
    #     if config is None:
    #         config = self.config

    #     if config.freeze_text_layers:
    #         self.freeze_text_layers(config.freeze_text_module_exceptions)

    #     if config.freeze_vision_layers:
    #         freeze_model(self.vision_model, module_exceptions=config.freeze_vision_module_exceptions)

    # def freeze_text_layers(self, module_exceptions=[]):
    #     for module in [self.layers, self.norm]:
    #         freeze_model(module, module_exceptions=module_exceptions)

    # def freeze_vision_layers(self, module_exceptions=[]):
    #     freeze_model(self.vision_model, module_exceptions=module_exceptions)

    # def get_input_embeddings(self):
    #     return self.embed_tokens

    # def set_input_embeddings(self, value):
    #     self.embed_tokens = value

    # Copied from transformers.models.bart.modeling_bart.BartDecoder._prepare_decoder_attention_mask
    def _prepare_decoder_attention_mask(
        self, attention_mask, input_shape, inputs_embeds, past_key_values_length
    ):
        # create causal mask
        # [bsz, seq_len] -> [bsz, 1, tgt_seq_len, src_seq_len]
        combined_attention_mask = None
        if input_shape[-1] > 1:
            combined_attention_mask = _make_causal_mask(
                input_shape,
                inputs_embeds.dtype,
                device=inputs_embeds.device,
                past_key_values_length=past_key_values_length,
            )

        if attention_mask is not None:
            # [bsz, seq_len] -> [bsz, 1, tgt_seq_len, src_seq_len]
            expanded_attn_mask = _expand_mask(
                attention_mask, inputs_embeds.dtype, tgt_len=input_shape[-1]
            ).to(inputs_embeds.device)
            combined_attention_mask = (
                expanded_attn_mask
                if combined_attention_mask is None
                else expanded_attn_mask + combined_attention_mask
            )

        return combined_attention_mask

    # @add_start_docstrings_to_model_forward(LLAMA_INPUTS_DOCSTRING)
    def forward(
        self,
        input_ids: torch.LongTensor = None,
        attention_mask: Optional[torch.Tensor] = None,
        position_ids: Optional[torch.LongTensor] = None,
        past_key_values: Optional[List[torch.FloatTensor]] = None,
        inputs_embeds: Optional[torch.FloatTensor] = None,
        pixel_values: Optional[torch.FloatTensor] = None,
        image_hidden_states: Optional[torch.FloatTensor] = None,
        image_embeddings: Optional[torch.FloatTensor] = None,
        image_attention_mask: Optional[torch.Tensor] = None,
        use_cache: Optional[bool] = None,
        output_attentions: Optional[bool] = None,
        output_hidden_states: Optional[bool] = None,
        return_dict: Optional[bool] = None,
    ) -> Union[Tuple, BaseModelOutputWithPastImage]:
        device = input_ids.device if input_ids is not None else inputs_embeds.device

        output_attentions = (
            output_attentions
            if output_attentions is not None
            else self.config.output_attentions
        )
        output_hidden_states = (
            output_hidden_states
            if output_hidden_states is not None
            else self.config.output_hidden_states
        )
        use_cache = use_cache if use_cache is not None else self.config.use_cache

        return_dict = (
            return_dict if return_dict is not None else self.config.use_return_dict
        )

        # retrieve input_ids and inputs_embeds
        if input_ids is not None and inputs_embeds is not None:
            raise ValueError(
                "You cannot specify both decoder_input_ids and decoder_inputs_embeds at the same time"
            )
        elif input_ids is not None:
            batch_size, seq_length = input_ids.shape
        elif inputs_embeds is not None:
            batch_size, seq_length, _ = inputs_embeds.shape
        else:
            raise ValueError(
                "You have to specify either decoder_input_ids or decoder_inputs_embeds"
            )

        seq_length_with_past = seq_length
        past_key_values_length = 0

        if past_key_values is not None:
            past_key_values_length = past_key_values[0][0].shape[2]
            seq_length_with_past = seq_length_with_past + past_key_values_length

        if attention_mask is not None and position_ids is None:
            # create position_ids on the fly for batch generation
            position_ids = attention_mask.long().cumsum(-1) - 1
            position_ids.masked_fill_(attention_mask == 0, 1)
        elif position_ids is None:
            device = input_ids.device if input_ids is not None else inputs_embeds.device
            position_ids = torch.arange(
                past_key_values_length,
                seq_length + past_key_values_length,
                dtype=torch.long,
                device=device,
            )
            position_ids = position_ids.unsqueeze(0).view(-1, seq_length)
        else:
            position_ids = position_ids.view(-1, seq_length).long()

        no_images = False

        if image_hidden_states is None:
            if pixel_values is None and image_embeddings is None:
                raise ValueError(
                    "Either pixel_values and image_embeddings have to be not-None."
                )

            elif pixel_values is not None and image_embeddings is not None:
                raise ValueError(
                    "You cannot specify both pixel_values and image_embeddings at the same time"
                )

            elif pixel_values is not None:
                no_images = len(torch.nonzero(pixel_values)) == 0
                pixel_values = pixel_values.to(
                    dtype=self.dtype, device=device
                )  # fp16 compatibility
                batch_size, num_images = pixel_values.shape[:2]
                pixel_values = pixel_values.contiguous().view(
                    batch_size * num_images, *pixel_values.shape[2:]
                )

                # Get sequence from the vision encoder
                image_hidden_states = self.vision_model(
                    pixel_values=pixel_values
                ).last_hidden_state

            elif image_embeddings is not None:
                (
                    batch_size,
                    num_images,
                    image_seq_len,
                    image_hidden_size,
                ) = image_embeddings.size()
                image_hidden_states = image_embeddings.to(
                    dtype=self.dtype, device=input_ids.device
                )
                image_hidden_states = image_hidden_states.view(
                    batch_size * num_images, image_seq_len, image_hidden_size
                )

            if self.config.use_resampler:
                image_hidden_states = self.perceiver_resampler(image_hidden_states)
            image_seq_len, image_hidden_size = image_hidden_states.size(
                1
            ), image_hidden_states.size(2)
            image_hidden_states = image_hidden_states.view(
                batch_size, num_images * image_seq_len, image_hidden_size
            )
        else:
            no_images = False
            num_images = pixel_values.shape[1]
            image_seq_len = image_hidden_states.shape[1] // num_images

        # # Hack to use the model in full language modeling mode
        # image_attention_mask = torch.zeros(batch_size, seq_length, 1, dtype=torch.long, device=image_hidden_states.device)
        # Make image_attention_mask compatible with hidden states
        text_seq_len = image_attention_mask.size(1)
        image_attention_mask = image_attention_mask.unsqueeze(-1)
        image_attention_mask = image_attention_mask.repeat(1, 1, 1, image_seq_len)
        image_attention_mask = image_attention_mask.view(
            batch_size, text_seq_len, num_images * image_seq_len
        )
        image_batch_size, image_sequence_length, _ = image_hidden_states.size()
        image_hidden_shape = (image_batch_size, image_sequence_length)
        if image_attention_mask is None:
            image_attention_mask = torch.ones(image_hidden_shape, device=device)
        image_attention_mask = self.invert_attention_mask(image_attention_mask)

        # if list(image_attention_mask.shape) != [4, 1, 1024, 64]:
        #     raise ValueError(f"Image hidden_states {image_hidden_states.shape} - mask {image_attention_mask.shape} {num_images} {image_seq_len} {text_seq_len}")

        # if image_hidden_states is not None:
        # else:
        #     image_attention_mask = None

        if inputs_embeds is None:
            inputs_embeds = self.embed_tokens(input_ids)
        # embed positions
        if attention_mask is None:
            attention_mask = torch.ones(
                (batch_size, seq_length_with_past),
                dtype=torch.bool,
                device=inputs_embeds.device,
            )
        attention_mask = self._prepare_decoder_attention_mask(
            attention_mask,
            (batch_size, seq_length),
            inputs_embeds,
            past_key_values_length,
        )

        hidden_states = inputs_embeds

        # if self.gradient_checkpointing and self.training:
        #     if use_cache:
        #         logger.warning_once(
        #             "`use_cache=True` is incompatible with gradient checkpointing. Setting `use_cache=False`..."
        #         )
        #         use_cache = False

        # decoder layers
        all_hidden_states = () if output_hidden_states else None
        all_self_attns = () if output_attentions else None
        next_decoder_cache = () if use_cache else None

        for idx, decoder_layer in enumerate(self.layers):
            if output_hidden_states:
                all_hidden_states += (hidden_states,)

            past_key_value = (
                past_key_values[idx] if past_key_values is not None else None
            )

            def vblock(
                main_block,
                hidden_states,
                attention_mask,
                position_ids,
                past_key_value,
                image_hidden_states,
                image_attention_mask,
                output_attentions,
                use_cache,
                no_images,
                layer_idx,
                cross_layer_interval,
                gated_cross_attn_layers,
            ):
                # TODO(ls): Add cross attention values to respective lists
                if layer_idx % cross_layer_interval == 0:
                    xblock = gated_cross_attn_layers[layer_idx // cross_layer_interval]
                    outputs = xblock(
                        hidden_states,
                        attention_mask=attention_mask,
                        image_hidden_states=image_hidden_states,
                        image_attention_mask=image_attention_mask,
                        output_attentions=output_attentions,
                        use_cache=use_cache,
                        past_key_value=None,  # not implemented
                        no_images=no_images,
                    )
                    hidden_states = outputs[0]

                layer_outputs = main_block(
                    hidden_states,
                    attention_mask=attention_mask,
                    position_ids=position_ids,
                    past_key_value=past_key_value,
                    output_attentions=output_attentions,
                    use_cache=use_cache,
                )

                return layer_outputs

            # if self.gradient_checkpointing and self.training:
            #     past_key_value = None
            #     if use_cache:
            #         logger.warning_once(
            #             "`use_cache=True` is incompatible with gradient checkpointing. Setting `use_cache=False`..."
            #         )
            #         use_cache = False

            #     layer_outputs = torch.utils.checkpoint.checkpoint(
            #         vblock,
            #         decoder_layer,
            #         hidden_states,
            #         attention_mask,
            #         position_ids,
            #         past_key_value,
            #         image_hidden_states,
            #         image_attention_mask,
            #         output_attentions,
            #         use_cache,
            #         no_images,
            #         idx,
            #         self.cross_layer_interval,
            #         self.gated_cross_attn_layers,
            #     )
            # else:
            layer_outputs = vblock(
                decoder_layer,
                hidden_states,
                attention_mask=attention_mask,
                position_ids=position_ids,
                past_key_value=past_key_value,
                image_hidden_states=image_hidden_states,
                image_attention_mask=image_attention_mask,
                output_attentions=output_attentions,
                use_cache=use_cache,
                no_images=no_images,
                layer_idx=idx,
                cross_layer_interval=self.cross_layer_interval,
                gated_cross_attn_layers=self.gated_cross_attn_layers,
            )

            hidden_states = layer_outputs[0]

            if use_cache:
                next_decoder_cache += (layer_outputs[2 if output_attentions else 1],)

            if output_attentions:
                all_self_attns += (layer_outputs[1],)

        hidden_states = self.norm(hidden_states)

        # add hidden states from the last decoder layer
        if output_hidden_states:
            all_hidden_states += (hidden_states,)

        next_cache = next_decoder_cache if use_cache else None
        if not return_dict:
            return tuple(
                v
                for v in [hidden_states, next_cache, all_hidden_states, all_self_attns]
                if v is not None
            )
        return BaseModelOutputWithPastImage(
            last_hidden_state=hidden_states,
            past_key_values=next_cache,
            hidden_states=all_hidden_states,
            attentions=all_self_attns,
            image_hidden_states=image_hidden_states,
        )


class IdeficsForVisionText2Text(IdeficsPreTrainedModel):
    def __init__(
        self,
        config,
        weights,
    ):
        super().__init__(config)
        self.model = IdeficsModel(
            config=config,
            weights=weights,
        )

        self.lm_head = IdeficsDecoupledTensorParallelLinear(
            config=config,
            weights=weights,
        )

    def forward(
        self,
        input_ids: torch.LongTensor = None,
        attention_mask: Optional[torch.Tensor] = None,
        position_ids: Optional[torch.LongTensor] = None,
        past_key_values: Optional[List[torch.FloatTensor]] = None,
        inputs_embeds: Optional[torch.FloatTensor] = None,
        pixel_values: Optional[torch.FloatTensor] = None,
        image_embeddings: Optional[torch.FloatTensor] = None,
        image_hidden_states: Optional[torch.FloatTensor] = None,
        image_attention_mask: Optional[torch.Tensor] = None,
        labels: Optional[torch.LongTensor] = None,
        use_cache: Optional[bool] = None,
        output_attentions: Optional[bool] = None,
        output_hidden_states: Optional[bool] = None,
        return_dict: Optional[bool] = None,
    ) -> Union[Tuple, CausalLMOutputWithPastImage]:
        r"""
        Args:
            labels (`torch.LongTensor` of shape `(batch_size, sequence_length)`, *optional*):
                Labels for computing the masked language modeling loss. Indices should either be in `[0, ...,
                config.vocab_size]` or -100 (see `input_ids` docstring). Tokens with indices set to `-100` are ignored
                (masked), the loss is only computed for the tokens with labels in `[0, ..., config.vocab_size]`.

        Returns:

        Example:

        ```python
        >>> from transformers import AutoTokenizer, LlamaForCausalLM

        >>> model = LlamaForCausalLM.from_pretrained(PATH_TO_CONVERTED_WEIGHTS)
        >>> tokenizer = AutoTokenizer.from_pretrained(PATH_TO_CONVERTED_TOKENIZER)

        >>> prompt = "Hey, are you consciours? Can you talk to me?"
        >>> inputs = tokenizer(prompt, return_tensors="pt")

        >>> # Generate
        >>> generate_ids = model.generate(inputs.input_ids, max_length=30)
        >>> tokenizer.batch_decode(generate_ids, skip_special_tokens=True, clean_up_tokenization_spaces=False)[0]
        "Hey, are you consciours? Can you talk to me?\nI'm not consciours, but I can talk to you."
        ```"""

        output_attentions = (
            output_attentions
            if output_attentions is not None
            else self.config.output_attentions
        )
        output_hidden_states = (
            output_hidden_states
            if output_hidden_states is not None
            else self.config.output_hidden_states
        )
        return_dict = (
            return_dict if return_dict is not None else self.config.use_return_dict
        )

        # decoder outputs consists of (dec_features, layer_state, dec_hidden, dec_attn)
        outputs = self.model(
            input_ids=input_ids,
            attention_mask=attention_mask,
            position_ids=position_ids,
            past_key_values=past_key_values,
            inputs_embeds=inputs_embeds,
            pixel_values=pixel_values,
            image_embeddings=image_embeddings,
            image_hidden_states=image_hidden_states,
            image_attention_mask=image_attention_mask,
            use_cache=use_cache,
            output_attentions=output_attentions,
            output_hidden_states=output_hidden_states,
            return_dict=return_dict,
        )

        hidden_states = outputs[0]
        logits, speculative_logits = self.lm_head(hidden_states)

        loss = None

        return (
            CausalLMOutputWithPastImage(
                loss=loss,
                logits=logits,
                past_key_values=outputs.past_key_values,
                hidden_states=outputs.hidden_states,
                attentions=outputs.attentions,
                image_hidden_states=outputs.image_hidden_states,
            ),
            speculative_logits,
        )

    def prepare_inputs_for_generation(self, input_ids, past=None, **kwargs):
        inputs = prepare_inputs_for_generation(input_ids, past=past, **kwargs)
        unwanted_kwargs = ["token_type_ids"]
        for kwarg in unwanted_kwargs:
            inputs.pop(kwarg, None)
        return inputs

    @staticmethod
    def _expand_inputs_for_generation(
        *args,
        **model_kwargs,
    ):
        return expand_inputs_for_generation(*args, **model_kwargs)

    @staticmethod
    def _update_model_kwargs_for_generation(
        outputs, model_kwargs, is_encoder_decoder=False
    ):
        return update_model_kwargs_for_generation(
            outputs, model_kwargs, is_encoder_decoder=is_encoder_decoder
        )

    @staticmethod
    def _reorder_cache(past, beam_idx):
        reordered_past = ()
        for layer_past in past:
            reordered_past += (
                tuple(
                    past_state.index_select(0, beam_idx) for past_state in layer_past
                ),
            )
        return reordered_past<|MERGE_RESOLUTION|>--- conflicted
+++ resolved
@@ -47,7 +47,7 @@
 from text_generation_server.models.custom_modeling.idefics_perceiver import (
     IdeficsPerceiverResampler,
 )
-from text_generation_server.layers import (
+from text_generation_server.utils.layers import (
     TensorParallelColumnLinear,
     TensorParallelEmbedding,
     TensorParallelRowLinear,
@@ -59,16 +59,10 @@
 
 if SYSTEM == "cuda":
     import dropout_layer_norm
-<<<<<<< HEAD
-elif IS_ROCM_SYSTEM:
+elif SYSTEM == "rocm":
     from vllm._C import ops
-=======
-elif SYSTEM == "rocm":
-    from vllm import layernorm_ops
 else:
     raise RuntimeError(f"Unsupported system {SYSTEM}")
->>>>>>> 92f1338b
-
 
 @dataclass
 class BaseModelOutputWithPastImage(BaseModelOutputWithPast):
