--- conflicted
+++ resolved
@@ -17,19 +17,17 @@
 # WITHOUT WARRANTIES OR CONDITIONS OF ANY KIND, either express or implied.
 # See the License for the specific language governing permissions and
 # limitations under the License.
-<<<<<<< HEAD
-=======
 
 from typing import List, Optional, Tuple
 
->>>>>>> 92f1338b
 import torch
 import torch.distributed
+
 from torch import nn
 from transformers.activations import ACT2FN
 from typing import Optional, List, Tuple
 
-from text_generation_server.utils.import_utils import IS_ROCM_SYSTEM
+from text_generation_server.utils.import_utils import SYSTEM
 from text_generation_server.utils import paged_attention, flash_attn
 from text_generation_server.layers import (
     TensorParallelRowLinear,
@@ -42,7 +40,7 @@
     FastRMSNorm,
 )
 
-if IS_ROCM_SYSTEM:
+if SYSTEM == "rocm":
     try:
         from vllm import _custom_C
     except Exception as e:
@@ -50,7 +48,6 @@
 
 
 def load_attention(config, prefix, weights):
-    bias = config.attention_bias
     if config.num_attention_heads != config.num_key_value_heads:
         return TensorParallelColumnLinear.load_multi(
             config,
