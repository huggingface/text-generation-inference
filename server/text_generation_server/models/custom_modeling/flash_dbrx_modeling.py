--- conflicted
+++ resolved
@@ -25,13 +25,10 @@
 
 if SYSTEM == "rocm":
     from vllm.model_executor.layers.fused_moe import fused_moe
-<<<<<<< HEAD
+elif SYSTEM != "ipex":
+    from moe_kernels.fused_moe import fused_moe
 else:
     from intel_extension_for_pytorch.llm.modules import GatedMLPMOE
-=======
-elif SYSTEM != "ipex":
-    from moe_kernels.fused_moe import fused_moe
->>>>>>> 52e48739
 
 from text_generation_server.layers.attention import (
     paged_attention,
