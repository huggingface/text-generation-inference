--- conflicted
+++ resolved
@@ -16,7 +16,6 @@
 use_triton = os.getenv("ROCM_USE_FLASH_ATTN_V2_TRITON", "").lower() in {"true", "1"}
 ENGINE = "triton" if use_triton else "ck"
 
-<<<<<<< HEAD
 PREFILL_IN_KV_CACHE = False
 
 use_rocm_custom_paged_attn = os.getenv("ROCM_USE_CUSTOM_PAGED_ATTN", "1") != "0"
@@ -29,10 +28,6 @@
         f"Custom Paged Attention not available. Complete error: {e}",
     )
     use_rocm_custom_paged_attn = False
-=======
-
-PREFILL_IN_KV_CACHE = False
->>>>>>> 5b6b74e2
 
 try:
     import vllm._custom_ops as ops
