--- conflicted
+++ resolved
@@ -4,27 +4,19 @@
 from loguru import logger
 import math
 
-<<<<<<< HEAD
-from text_generation_server.utils.import_utils import IS_CUDA_SYSTEM, IS_ROCM_SYSTEM
-from text_generation_server.utils.flash_attn_triton import triton_attention
-=======
 from text_generation_server.utils.import_utils import (
     IS_CUDA_SYSTEM,
     IS_ROCM_SYSTEM,
     IS_XPU_SYSTEM,
 )
->>>>>>> 0038e602
+from text_generation_server.utils.flash_attn_triton import triton_attention
 
 if os.getenv("USE_FLASH_ATTENTION", "").lower() == "false":
     raise ImportError("`USE_FLASH_ATTENTION` is false.")
-HAS_FLASH_ATTN = True
-HAS_FLASH_ATTN_V2_CUDA = False
-HAS_FLASH_ATTN_V2_ROCM = False
-
-if IS_XPU_SYSTEM:
-    import intel_extension_for_pytorch as ipex
-
-<<<<<<< HEAD
+
+if not torch.cuda.is_available():
+    raise ImportError("CUDA is not available")
+
 major, minor = torch.cuda.get_device_capability()
 is_sm75 = major == 7 and minor == 5
 is_sm8x = major == 8 and minor >= 0
@@ -47,57 +39,13 @@
         logger.info("ROCm: using Flash Attention 2 Composable Kernel implementation.")
 
 try:
-=======
-if IS_CUDA_SYSTEM or IS_ROCM_SYSTEM:
-    if not torch.cuda.is_available():
-        raise ImportError("CUDA is not available")
-
-    major, minor = torch.cuda.get_device_capability()
-    is_sm75 = major == 7 and minor == 5
-    is_sm8x = major == 8 and minor >= 0
-    is_sm90 = major == 9 and minor == 0
-
-    HAS_FLASH_ATTN = False
-    HAS_FLASH_ATTN_V2_CUDA = False
-    HAS_FLASH_ATTN_V2_ROCM = False
->>>>>>> 0038e602
     try:
-        try:
-            import flash_attn_2_cuda
-        except ImportError:
-            architecture_suffix = ""
-            if IS_CUDA_SYSTEM:
-                architecture_suffix = "-cuda"
-            elif IS_ROCM_SYSTEM:
-                architecture_suffix = "-rocm"
-            raise ImportError(
-                "Flash Attention V2 is not installed.\n"
-                "Use the official Docker image (ghcr.io/huggingface/text-generation-inference:latest) "
-                f"or install flash attention v2 with `cd server && make install install-flash-attention-v2{architecture_suffix}`"
-            )
-        if not (is_sm8x or is_sm90):
-            raise ImportError(
-                f"GPU with CUDA capability {major} {minor} is not supported for "
-                "Flash Attention V2"
-            )
-        HAS_FLASH_ATTN_V2_CUDA = IS_CUDA_SYSTEM
-        HAS_FLASH_ATTN_V2_ROCM = IS_ROCM_SYSTEM
-    except ImportError as e:
-        try:
-            import flash_attn_cuda
-        except ImportError:
-            raise ImportError(
-                "Flash Attention is not installed.\n"
-                "Use the official Docker image (ghcr.io/huggingface/text-generation-inference:latest) "
-                "or install flash attention with `cd server && make install install-flash-attention`"
-            ) from e
-
-        if IS_CUDA_SYSTEM and not (is_sm75 or is_sm8x or is_sm90):
-            raise ImportError(
-                f"GPU with CUDA capability {major} {minor} is not supported"
-            ) from e
+        import flash_attn_2_cuda
+    except ImportError:
+        architecture_suffix = ""
+        if IS_CUDA_SYSTEM:
+            architecture_suffix = "-cuda"
         elif IS_ROCM_SYSTEM:
-<<<<<<< HEAD
             architecture_suffix = "-rocm"
         raise ImportError(
             "Flash Attention V2 is not installed.\n"
@@ -138,18 +86,9 @@
                 raise ImportError(
                     f"AMD GPU {torch.cuda.get_device_name(idx)} does not support flash-attention"
                 )
-=======
-            for idx in range(torch.cuda.device_count()):
-                if "MI210" not in torch.cuda.get_device_name(
-                    idx
-                ) and "MI250" not in torch.cuda.get_device_name(idx):
-                    raise ImportError(
-                        f"AMD GPU {torch.cuda.get_device_name(idx)} does not support flash-attention"
-                    )
->>>>>>> 0038e602
-
-        logger.warning(f"Unable to use Flash Attention V2: {e}")
-        HAS_FLASH_ATTN = True
+
+    logger.warning(f"Unable to use Flash Attention V2: {e}")
+    HAS_FLASH_ATTN = True
 
 
 def repeat_kv(hidden_states: torch.Tensor, n_rep: int) -> torch.Tensor:
@@ -179,9 +118,6 @@
     if window_size_left <= 0 and window_size_left != -1:
         raise ValueError("`window_size_left` must be > 0 or -1")
 
-<<<<<<< HEAD
-    if IS_CUDA_SYSTEM and HAS_FLASH_ATTN_V2_CUDA:
-=======
     if IS_XPU_SYSTEM:
         if window_size_left != -1:
             raise ValueError(
@@ -204,8 +140,7 @@
             None,
         )
 
-    if HAS_FLASH_ATTN_V2_CUDA:
->>>>>>> 0038e602
+    if IS_CUDA_SYSTEM and HAS_FLASH_ATTN_V2_CUDA:
         return flash_attn_2_cuda.varlen_fwd(
             q,
             k,
