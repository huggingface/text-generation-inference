--- conflicted
+++ resolved
@@ -1,11 +1,7 @@
 import re
 import torch
 
-<<<<<<< HEAD
-
-=======
 from functools import lru_cache
->>>>>>> 5a582261
 from transformers import (
     TemperatureLogitsWarper,
     TopKLogitsWarper,
