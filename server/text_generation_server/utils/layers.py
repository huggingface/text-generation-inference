--- conflicted
+++ resolved
@@ -1018,7 +1018,7 @@
         from flash_attn.layers.rotary import RotaryEmbedding
         import rotary_emb
     elif IS_ROCM_SYSTEM:
-        from vllm._C import ops
+        from vllm import pos_encoding_ops
 
     def _create_inv_freq(dim, base, device):
         inv_freq = 1.0 / (
@@ -1073,15 +1073,11 @@
                 head_size = query.shape[-1]
 
                 # Inplace operation, updating query and key.
-<<<<<<< HEAD
                 ops.rotary_embedding(query, key, head_size, cos, sin, True)
-=======
-                pos_encoding_ops.rotary_embedding(query, key, head_size, cos, sin, True)
             elif IS_XPU_SYSTEM:
                 ipex.llm.functional.rotary_embedding(
                     query, key, sin, cos, query.size(-1), True
                 )
->>>>>>> 0038e602
             else:
                 raise ValueError(
                     "Your system seem to be not supported. Please check your install or open an issue at https://github.com/huggingface/text-generation-inference/issues with a clear reproduction."
