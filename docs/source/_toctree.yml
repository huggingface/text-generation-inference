- sections:
  - local: index
    title: Text Generation Inference
  - local: quicktour
    title: Quick Tour
  - local: installation
    title: Installation
  - local: supported_models
    title: Supported Models and Hardware
  title: Getting started
- sections:
  - local: basic_tutorials/consuming_tgi
    title: Consuming TGI
  - local: basic_tutorials/preparing_model
    title: Preparing Model for Serving
  - local: basic_tutorials/gated_model_access
    title: Serving Private & Gated Models
  - local: basic_tutorials/using_cli
    title: Using TGI CLI
  title: Tutorials
- sections:
  - local: conceptual/streaming
    title: Streaming
<<<<<<< HEAD
  - local: conceptual/paged_attention
    title: PagedAttention
=======
  - local: conceptual/safetensors
    title: Safetensors
>>>>>>> 0a63e9ab
  - local: conceptual/flash_attention
    title: Flash Attention
  title: Conceptual Guides<|MERGE_RESOLUTION|>--- conflicted
+++ resolved
@@ -21,13 +21,10 @@
 - sections:
   - local: conceptual/streaming
     title: Streaming
-<<<<<<< HEAD
   - local: conceptual/paged_attention
     title: PagedAttention
-=======
   - local: conceptual/safetensors
     title: Safetensors
->>>>>>> 0a63e9ab
   - local: conceptual/flash_attention
     title: Flash Attention
   title: Conceptual Guides