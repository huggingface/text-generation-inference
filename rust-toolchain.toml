[toolchain]
<<<<<<< HEAD
# Released on: 13 June, 2024
=======
# Released on: June 13, 2024
>>>>>>> 811a9381
# https://releases.rs/docs/1.79.0/
channel = "1.79.0"
components = ["rustfmt", "clippy"]<|MERGE_RESOLUTION|>--- conflicted
+++ resolved
@@ -1,9 +1,4 @@
 [toolchain]
-<<<<<<< HEAD
-# Released on: 13 June, 2024
-=======
-# Released on: June 13, 2024
->>>>>>> 811a9381
 # https://releases.rs/docs/1.79.0/
 channel = "1.79.0"
 components = ["rustfmt", "clippy"]