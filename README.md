<!---
Copyright 2023 The HuggingFace Team. All rights reserved.

Licensed under the Apache License, Version 2.0 (the "License");
you may not use this file except in compliance with the License.
You may obtain a copy of the License at

    http://www.apache.org/licenses/LICENSE-2.0

Unless required by applicable law or agreed to in writing, software
distributed under the License is distributed on an "AS IS" BASIS,
WITHOUT WARRANTIES OR CONDITIONS OF ANY KIND, either express or implied.
See the License for the specific language governing permissions and
limitations under the License.
-->

# Text Generation Inference on Habana Gaudi

## Table of contents

- [Text Generation Inference on Habana Gaudi](#text-generation-inference-on-habana-gaudi)
  - [Table of contents](#table-of-contents)
  - [Tested Models and Configurations](#tested-models-and-configurations)
  - [Running TGI on Gaudi](#running-tgi-on-gaudi)
    - [TGI-Gaudi Benchmark](#tgi-gaudi-benchmark)
      - [Static Batching Benchmark](#static-batching-benchmark)
      - [Continuous Batching Benchmark](#continuous-batching-benchmark)
    - [Tested Models and Configurations](#tested-models-and-configurations)
  - [Running TGI with BF16 Precision](#running-tgi-with-bf16-precision)
    - [Llama2-7B on 1 Card](#llama2-7b-on-1-card)
    - [Llama2-70B on 8 cards](#llama2-70b-on-8-cards)
    - [Llama3.1-8B on 1 card](#llama31-8b-on-1-card)
    - [Llama3.1-70B 8 cards](#llama31-70b-8-cards)
    - [Llava-v1.6-Mistral-7B on 1 card](#llava-v16-mistral-7b-on-1-card)
  - [Running TGI with FP8 Precision](#running-tgi-with-fp8-precision)
<<<<<<< HEAD
    - [Llama2-7B on 1 Card](#llama2-7b-on-1-card-1)
    - [Llama2-70B on 8 Cards](#llama2-70b-on-8-cards-1)
    - [Llama3.1-8B on 1 Card](#llama31-8b-on-1-card-1)
    - [Llama3.1-70B on 8 cards](#llama31-70b-on-8-cards)
    - [Llava-v1.6-Mistral-7B on 1 Card](#llava-v16-mistral-7b-on-1-card-1)
    - [Llava-v1.6-Mistral-7B on 8 Cards](#llava-v16-mistral-7b-on-8-cards)
=======
  - [TGI-Gaudi Benchmark](#tgi-gaudi-benchmark)
>>>>>>> 6ba3d1d6
  - [Adjusting TGI Parameters](#adjusting-tgi-parameters)
  - [Environment Variables](#environment-variables)
  - [Profiler](#profiler)
  - [License](#license)


## Tested Models and Configurations

The following table contains models and configurations we have validated on Gaudi2.


|  Model                 |  BF16        |             |  FP8         |             |
| ---------------------- | ------------ | ----------- | ------------ | ----------- |
|                        |  Single Card |  Multi-Card |  Single Card |  Multi-Card |
|  Llama2-7B             |  ✔           |  ✔          |  ✔           |  ✔          |
|  Llama2-70B            |              |  ✔          |              |  ✔          |
|  Llama3-8B             |  ✔           |  ✔          |  ✔           |  ✔          |
|  Llama3-70B            |              |  ✔          |              |  ✔          |
|  Llama3.1-8B           |  ✔           |  ✔          |  ✔           |  ✔          |
|  Llama3.1-70B          |              |  ✔          |              |  ✔          |
|  CodeLlama-13B         |  ✔           |  ✔          |  ✔           |  ✔          |
|  Mixtral-8x7B          |  ✔           |  ✔          |  ✔           |  ✔          |
|  Mistral-7B            |  ✔           |  ✔          |  ✔           |  ✔          |
|  Falcon-180B           |              |  ✔          |              |  ✔          |
|  Qwen2-72B             |              |  ✔          |              |  ✔          |
|  Starcoder2-3b         |  ✔           |  ✔          |  ✔           |             |
|  Starcoder2-15b        |  ✔           |  ✔          |  ✔           |             |
|  Starcoder             |  ✔           |  ✔          |  ✔           |  ✔          |
|  Gemma-7b              |  ✔           |  ✔          |  ✔           |  ✔          |
|  Llava-v1.6-Mistral-7B |  ✔           |  ✔          |  ✔           |  ✔          |


## Running TGI on Gaudi

To use [🤗 text-generation-inference](https://github.com/huggingface/text-generation-inference) on Habana Gaudi/Gaudi2/Gaudi3, follow these steps:

1. Pull the official Docker image with:
   ```bash
<<<<<<< HEAD
   docker pull ghcr.io/huggingface/tgi-gaudi:2.3.1
=======
   docker pull ghcr.io/huggingface/tgi-gaudi:2.0.6
>>>>>>> 6ba3d1d6
   ```
> [!NOTE]
> Alternatively, you can build the Docker image using the `Dockerfile` located in this folder with:
> ```bash
> docker build -t tgi_gaudi .
> ```
2.  Use one of the following snippets to launch a local server instance:
> [!NOTE]
> For gated models such as [meta-llama/Llama-2-7b-hf](https://huggingface.co/meta-llama/Llama-2-7b-hf), you will have to pass `-e HF_TOKEN=<token>` to the `docker run` commands below with a valid Hugging Face Hub read token.

   i. On 1 Gaudi card
   ```bash
   model=meta-llama/Llama-2-7b-hf
   hf_token=YOUR_ACCESS_TOKEN
   volume=$PWD/data # share a volume with the Docker container to avoid downloading weights every run

   docker run -p 8080:80 -v $volume:/data --runtime=habana -e HABANA_VISIBLE_DEVICES=all \
   -e OMPI_MCA_btl_vader_single_copy_mechanism=none -e HF_TOKEN=$hf_token \
   -e ENABLE_HPU_GRAPH=true -e LIMIT_HPU_GRAPH=true -e USE_FLASH_ATTENTION=true \
   -e FLASH_ATTENTION_RECOMPUTE=true --cap-add=sys_nice --ipc=host \
<<<<<<< HEAD
   ghcr.io/huggingface/tgi-gaudi:2.3.1 --model-id $model --max-input-tokens 1024 \
=======
   ghcr.io/huggingface/tgi-gaudi:2.0.6 --model-id $model --max-input-tokens 1024 \
>>>>>>> 6ba3d1d6
   --max-total-tokens 2048
   ```

   ii. On 8 Gaudi cards:
   ```bash
   model=meta-llama/Llama-2-70b-hf
   hf_token=YOUR_ACCESS_TOKEN
   volume=$PWD/data # share a volume with the Docker container to avoid downloading weights every run

   docker run -p 8080:80 -v $volume:/data --runtime=habana -e PT_HPU_ENABLE_LAZY_COLLECTIVES=true \
    -e HABANA_VISIBLE_DEVICES=all -e OMPI_MCA_btl_vader_single_copy_mechanism=none \
    -e  HF_TOKEN=$hf_token -e ENABLE_HPU_GRAPH=true -e LIMIT_HPU_GRAPH=true \
    -e USE_FLASH_ATTENTION=true -e FLASH_ATTENTION_RECOMPUTE=true --cap-add=sys_nice \
<<<<<<< HEAD
    --ipc=host ghcr.io/huggingface/tgi-gaudi:2.3.1 --model-id $model --sharded true \
=======
    --ipc=host ghcr.io/huggingface/tgi-gaudi:2.0.6 --model-id $model --sharded true \
>>>>>>> 6ba3d1d6
    --num-shard 8 --max-input-tokens 1024 --max-total-tokens 2048
   ```
3. Wait for the TGI-Gaudi server to come online. You will see something like so:
   > 2024-05-22T19:31:48.302239Z  INFO text_generation_router: router/src/main.rs:378: Connected
   You can then send a simple request to the server from a separate terminal:
   ```bash
   curl 127.0.0.1:8080/generate \
     -X POST \
     -d '{"inputs":"What is Deep Learning?","parameters":{"max_new_tokens":32}}' \
     -H 'Content-Type: application/json'
   ```
4. Please note that the model warmup can take several minutes, especially for FP8 inference. To minimize this time in consecutive runs, please refer to [Disk Caching Eviction Policy](https://docs.habana.ai/en/latest/PyTorch/Model_Optimization_PyTorch/Optimization_in_PyTorch_Models.html#disk-caching-eviction-policy).


## Running TGI with BF16 Precision

The following are command examples for TGI models inference with BF16 precision.

### Llama2-7B on 1 Card

```bash
model=meta-llama/Llama-2-7b-chat-hf
hf_token=YOUR_ACCESS_TOKEN
volume=$PWD/data   # share a volume with the Docker container to avoid downloading weights every run

docker run -p 8080:80 \
   --runtime=habana \
   -v $volume:/data \
   -e HABANA_VISIBLE_DEVICES=all \
   -e HF_TOKEN=$hf_token \
   -e OMPI_MCA_btl_vader_single_copy_mechanism=none \
   -e TEXT_GENERATION_SERVER_IGNORE_EOS_TOKEN=true \
   -e MAX_TOTAL_TOKENS=2048 \
   -e PREFILL_BATCH_BUCKET_SIZE=2 \
   -e BATCH_BUCKET_SIZE=32 \
   -e PAD_SEQUENCE_TO_MULTIPLE_OF=256 \
   -e ENABLE_HPU_GRAPH=true \
   -e LIMIT_HPU_GRAPH=true \
   -e USE_FLASH_ATTENTION=true \
   -e FLASH_ATTENTION_RECOMPUTE=true \
   --cap-add=sys_nice \
   --ipc=host \
<<<<<<< HEAD
   ghcr.io/huggingface/tgi-gaudi:2.3.1 \
=======
   ghcr.io/huggingface/tgi-gaudi:2.0.6 \
>>>>>>> 6ba3d1d6
   --model-id $model \
   --max-input-length 1024 --max-total-tokens 2048 \
   --max-batch-prefill-tokens 2048 --max-batch-total-tokens 65536 \
   --max-waiting-tokens 7 --waiting-served-ratio 1.2 --max-concurrent-requests 64
```

### Llama2-70B on 8 cards

```bash
model=meta-llama/Llama-2-70b-chat-hf
hf_token=YOUR_ACCESS_TOKEN
volume=$PWD/data   # share a volume with the Docker container to avoid downloading weights every run

docker run -p 8080:80 \
   --runtime=habana \
   -v $volume:/data \
   -e HABANA_VISIBLE_DEVICES=all \
   -e HF_TOKEN=$hf_token \
   -e OMPI_MCA_btl_vader_single_copy_mechanism=none \
   -e TEXT_GENERATION_SERVER_IGNORE_EOS_TOKEN=true \
   -e PT_HPU_ENABLE_LAZY_COLLECTIVES=true \
   -e MAX_TOTAL_TOKENS=2048 \
   -e BATCH_BUCKET_SIZE=256 \
   -e PREFILL_BATCH_BUCKET_SIZE=4 \
   -e PAD_SEQUENCE_TO_MULTIPLE_OF=64 \
   -e ENABLE_HPU_GRAPH=true \
   -e LIMIT_HPU_GRAPH=true \
   -e USE_FLASH_ATTENTION=true \
   -e FLASH_ATTENTION_RECOMPUTE=true \
   --cap-add=sys_nice \
   --ipc=host \
<<<<<<< HEAD
   ghcr.io/huggingface/tgi-gaudi:2.3.1 \
=======
   ghcr.io/huggingface/tgi-gaudi:2.0.6 \
>>>>>>> 6ba3d1d6
   --model-id $model \
   --sharded true --num-shard 8 \
   --max-input-length 1024 --max-total-tokens 2048 \
   --max-batch-prefill-tokens 4096 --max-batch-total-tokens 524288 \
   --max-waiting-tokens 7 --waiting-served-ratio 1.2 --max-concurrent-requests 512
```

### Llama3.1-8B on 1 card

```bash
model=meta-llama/Meta-Llama-3.1-8B-Instruct
hf_token=YOUR_ACCESS_TOKEN
volume=$PWD/data   # share a volume with the Docker container to avoid downloading weights every run

docker run -p 8080:80 \
   --runtime=habana \
   -v $volume:/data \
   -e HABANA_VISIBLE_DEVICES=all \
   -e HF_TOKEN=$hf_token \
   -e OMPI_MCA_btl_vader_single_copy_mechanism=none \
   -e TEXT_GENERATION_SERVER_IGNORE_EOS_TOKEN=true \
   -e MAX_TOTAL_TOKENS=2048 \
   -e PREFILL_BATCH_BUCKET_SIZE=2 \
   -e BATCH_BUCKET_SIZE=32 \
   -e PAD_SEQUENCE_TO_MULTIPLE_OF=256 \
   -e ENABLE_HPU_GRAPH=true \
   -e LIMIT_HPU_GRAPH=true \
   -e USE_FLASH_ATTENTION=true \
   -e FLASH_ATTENTION_RECOMPUTE=true \
   --cap-add=sys_nice \
   --ipc=host \
<<<<<<< HEAD
   ghcr.io/huggingface/tgi-gaudi:2.3.1 \
=======
   ghcr.io/huggingface/tgi-gaudi:2.0.6 \
>>>>>>> 6ba3d1d6
   --model-id $model \
   --max-input-length 1024 --max-total-tokens 2048 \
   --max-batch-prefill-tokens 2048 --max-batch-total-tokens 65536 \
   --max-waiting-tokens 7 --waiting-served-ratio 1.2 --max-concurrent-requests 64
```

### Llama3.1-70B 8 cards

```bash
model=meta-llama/Meta-Llama-3.1-70B-Instruct
hf_token=YOUR_ACCESS_TOKEN
volume=$PWD/data   # share a volume with the Docker container to avoid downloading weights every run

docker run -p 8080:80 \
   --runtime=habana \
   -v $volume:/data \
   -e HABANA_VISIBLE_DEVICES=all \
   -e HF_TOKEN=$hf_token \
   -e OMPI_MCA_btl_vader_single_copy_mechanism=none \
   -e TEXT_GENERATION_SERVER_IGNORE_EOS_TOKEN=true \
   -e PT_HPU_ENABLE_LAZY_COLLECTIVES=true \
   -e MAX_TOTAL_TOKENS=2048 \
   -e BATCH_BUCKET_SIZE=256 \
   -e PREFILL_BATCH_BUCKET_SIZE=4 \
   -e PAD_SEQUENCE_TO_MULTIPLE_OF=64 \
   -e ENABLE_HPU_GRAPH=true \
   -e LIMIT_HPU_GRAPH=true \
   -e USE_FLASH_ATTENTION=true \
   -e FLASH_ATTENTION_RECOMPUTE=true \
   --cap-add=sys_nice \
   --ipc=host \
<<<<<<< HEAD
   ghcr.io/huggingface/tgi-gaudi:2.3.1 \
=======
   ghcr.io/huggingface/tgi-gaudi:2.0.6 \
>>>>>>> 6ba3d1d6
   --model-id $model \
   --sharded true --num-shard 8 \
   --max-input-length 1024 --max-total-tokens 2048 \
   --max-batch-prefill-tokens 4096 --max-batch-total-tokens 524288 \
   --max-waiting-tokens 7 --waiting-served-ratio 1.2 --max-concurrent-requests 512
```

### Llava-v1.6-Mistral-7B on 1 card

In Llava-v1.6-Mistral-7B, an image usually accounts for 2000 input tokens. For example, an image of size 512x512 is represented by 2800 tokens. Thus, `max-input-tokens` must be larger than the number of tokens associated with the image. Otherwise the image may be truncated. We set `BASE_IMAGE_TOKENS=2048` as the default image token value. This is the minimum value of `max-input-tokens`. You can override the environment variable `BASE_IMAGE_TOKENS` to change this value. The warmup will generate graphs with input length from `BASE_IMAGE_TOKENS` to `max-input-tokens`. For Llava-v1.6-Mistral-7B, the value of `max-batch-prefill-tokens` is 16384, which is calcualted as follows: `prefill_batch_size` = `max-batch-prefill-tokens` / `max-input-tokens`.

```bash
model=llava-hf/llava-v1.6-mistral-7b-hf
volume=$PWD/data   # share a volume with the Docker container to avoid downloading weights every run

docker run -p 8080:80 \
   --runtime=habana \
   -v $volume:/data \
   -e HABANA_VISIBLE_DEVICES=all \
   -e OMPI_MCA_btl_vader_single_copy_mechanism=none \
   -e TEXT_GENERATION_SERVER_IGNORE_EOS_TOKEN=true \
   -e PT_HPU_ENABLE_LAZY_COLLECTIVES=true \
   -e HF_HUB_ENABLE_HF_TRANSFER=1 \
   -e ENABLE_HPU_GRAPH=true \
   -e LIMIT_HPU_GRAPH=true \
   -e USE_FLASH_ATTENTION=true \
   -e FLASH_ATTENTION_RECOMPUTE=true \
    -e PREFILL_BATCH_BUCKET_SIZE=1 \
    -e BATCH_BUCKET_SIZE=1 \
   --cap-add=sys_nice \
   --ipc=host \
<<<<<<< HEAD
   ghcr.io/huggingface/tgi-gaudi:2.3.1 \
=======
   ghcr.io/huggingface/tgi-gaudi:2.0.6 \
>>>>>>> 6ba3d1d6
   --model-id $model \
   --max-input-tokens 4096 --max-batch-prefill-tokens 16384 \
   --max-total-tokens 8192 --max-batch-total-tokens 32768
```

Send the simple request.
```bash
curl -N 127.0.0.1:8080/generate_stream \
    -X POST \
    -d '{"inputs":"![](https://huggingface.co/datasets/huggingface/documentation-images/resolve/main/transformers/rabbit.png)What is this a picture of?\n\n","parameters":{"max_new_tokens":16, "seed": 42}}' \
    -H 'Content-Type: application/json'
```

## Running TGI with FP8 Precision

TGI-Gaudi supports FP8 precision inference with [Intel Neural Compressor (INC)](https://docs.habana.ai/en/latest/PyTorch/Inference_on_PyTorch/Inference_Using_FP8.html). FP8 inference can be run by setting QUANT_CONFIG environment variable in the docker command.

To run FP8 Inference:

1. Measure statistics by using [Optimum Habana measurement script](https://github.com/huggingface/optimum-habana/tree/main/examples/text-generation#running-with-fp8:~:text=use_deepspeed%20%2D%2Dworld_size%208-,run_lm_eval.py,-%5C%0A%2Do%20acc_70b_bs1_measure.txt)
2. Run the model in TGI with QUANT_CONFIG setting - e.g. `-e QUANT_CONFIG=./quantization_config/maxabs_quant.json`.

The following are the commmand examples for FP8 inference based on the assumption that measurement is done in the first step above.
### Llama2-7B on 1 Card

```bash
model=meta-llama/Llama-2-7b-chat-hf
hf_token=YOUR_ACCESS_TOKEN
volume=$PWD/data # share a volume with the Docker container to avoid downloading weights every run

docker run -p 8080:80 \
   --runtime=habana \
   -v $volume:/data \
   -v $PWD/quantization_config:/usr/src/quantization_config \
   -v $PWD/hqt_output:/usr/src/hqt_output \
   -e QUANT_CONFIG=./quantization_config/maxabs_quant.json \
   -e HABANA_VISIBLE_DEVICES=all \
   -e HF_TOKEN=$hf_token \
   -e OMPI_MCA_btl_vader_single_copy_mechanism=none \
   -e TEXT_GENERATION_SERVER_IGNORE_EOS_TOKEN=true \
   -e MAX_TOTAL_TOKENS=2048 \
   -e PREFILL_BATCH_BUCKET_SIZE=2 \
   -e BATCH_BUCKET_SIZE=32 \
   -e PAD_SEQUENCE_TO_MULTIPLE_OF=256 \
   -e ENABLE_HPU_GRAPH=true \
   -e LIMIT_HPU_GRAPH=true \
   -e USE_FLASH_ATTENTION=true \
   -e FLASH_ATTENTION_RECOMPUTE=true \
   --cap-add=sys_nice \
   --ipc=host \
<<<<<<< HEAD
   ghcr.io/huggingface/tgi-gaudi:2.3.1 \
=======
   ghcr.io/huggingface/tgi-gaudi:2.0.6 \
>>>>>>> 6ba3d1d6
   --model-id $model \
   --max-input-length 1024 --max-total-tokens 2048 \
   --max-batch-prefill-tokens 2048 --max-batch-total-tokens 65536 \
   --max-waiting-tokens 7 --waiting-served-ratio 1.2 --max-concurrent-requests 64
```

### Llama2-70B on 8 Cards

```bash
model=meta-llama/Llama-2-70b-chat-hf
hf_token=YOUR_ACCESS_TOKEN
volume=$PWD/data   # share a volume with the Docker container to avoid downloading weights every run

docker run -p 8080:80 \
   --runtime=habana \
   -v $volume:/data \
   -v $PWD/quantization_config:/usr/src/quantization_config \
   -v $PWD/hqt_output:/usr/src/hqt_output \
   -e QUANT_CONFIG=./quantization_config/maxabs_quant.json \
   -e HABANA_VISIBLE_DEVICES=all \
   -e HF_TOKEN=$hf_token \
   -e OMPI_MCA_btl_vader_single_copy_mechanism=none \
   -e TEXT_GENERATION_SERVER_IGNORE_EOS_TOKEN=true \
   -e PT_HPU_ENABLE_LAZY_COLLECTIVES=true \
   -e MAX_TOTAL_TOKENS=2048 \
   -e BATCH_BUCKET_SIZE=256 \
   -e PREFILL_BATCH_BUCKET_SIZE=4 \
   -e PAD_SEQUENCE_TO_MULTIPLE_OF=64 \
   -e ENABLE_HPU_GRAPH=true \
   -e LIMIT_HPU_GRAPH=true \
   -e USE_FLASH_ATTENTION=true \
   -e FLASH_ATTENTION_RECOMPUTE=true \
   --cap-add=sys_nice \
   --ipc=host \
<<<<<<< HEAD
   ghcr.io/huggingface/tgi-gaudi:2.3.1 \
=======
   ghcr.io/huggingface/tgi-gaudi:2.0.6 \
>>>>>>> 6ba3d1d6
   --model-id $model \
   --sharded true --num-shard 8 \
   --max-input-length 1024 --max-total-tokens 2048 \
   --max-batch-prefill-tokens 4096 --max-batch-total-tokens 524288 \
   --max-waiting-tokens 7 --waiting-served-ratio 1.2 --max-concurrent-requests 512
```


### Llama3.1-8B on 1 Card

```bash
model=meta-llama/Meta-Llama-3.1-8B-Instruct
hf_token=YOUR_ACCESS_TOKEN
volume=$PWD/data   # share a volume with the Docker container to avoid downloading weights every run

docker run -p 8080:80 \
   --runtime=habana \
   -v $volume:/data \
   -v $PWD/quantization_config:/usr/src/quantization_config \
   -v $PWD/hqt_output:/usr/src/hqt_output \
   -e QUANT_CONFIG=./quantization_config/maxabs_quant.json \
   -e HABANA_VISIBLE_DEVICES=all \
   -e HF_TOKEN=$hf_token \
   -e OMPI_MCA_btl_vader_single_copy_mechanism=none \
   -e TEXT_GENERATION_SERVER_IGNORE_EOS_TOKEN=true \
   -e MAX_TOTAL_TOKENS=2048 \
   -e PREFILL_BATCH_BUCKET_SIZE=2 \
   -e BATCH_BUCKET_SIZE=32 \
   -e PAD_SEQUENCE_TO_MULTIPLE_OF=256 \
   -e ENABLE_HPU_GRAPH=true \
   -e LIMIT_HPU_GRAPH=true \
   -e USE_FLASH_ATTENTION=true \
   -e FLASH_ATTENTION_RECOMPUTE=true \
   --cap-add=sys_nice \
   --ipc=host \
<<<<<<< HEAD
   ghcr.io/huggingface/tgi-gaudi:2.3.1 \
=======
   ghcr.io/huggingface/tgi-gaudi:2.0.6 \
>>>>>>> 6ba3d1d6
   --model-id $model \
   --max-input-length 1024 --max-total-tokens 2048 \
   --max-batch-prefill-tokens 2048 --max-batch-total-tokens 65536 \
   --max-waiting-tokens 7 --waiting-served-ratio 1.2 --max-concurrent-requests 64
```

### Llama3.1-70B on 8 cards

```bash
model=meta-llama/Meta-Llama-3.1-70B-Instruct
hf_token=YOUR_ACCESS_TOKEN
volume=$PWD/data   # share a volume with the Docker container to avoid downloading weights every run

docker run -p 8080:80 \
   --runtime=habana \
   -v $volume:/data \
   -v $PWD/quantization_config:/usr/src/quantization_config \
   -v $PWD/hqt_output:/usr/src/hqt_output \
   -e QUANT_CONFIG=./quantization_config/maxabs_quant.json \
   -e HABANA_VISIBLE_DEVICES=all \
   -e HF_TOKEN=$hf_token \
   -e OMPI_MCA_btl_vader_single_copy_mechanism=none \
   -e TEXT_GENERATION_SERVER_IGNORE_EOS_TOKEN=true \
   -e PT_HPU_ENABLE_LAZY_COLLECTIVES=true \
   -e MAX_TOTAL_TOKENS=2048 \
   -e BATCH_BUCKET_SIZE=256 \
   -e PREFILL_BATCH_BUCKET_SIZE=4 \
   -e PAD_SEQUENCE_TO_MULTIPLE_OF=64 \
   -e ENABLE_HPU_GRAPH=true \
   -e LIMIT_HPU_GRAPH=true \
   -e USE_FLASH_ATTENTION=true \
   -e FLASH_ATTENTION_RECOMPUTE=true \
   --cap-add=sys_nice \
   --ipc=host \
<<<<<<< HEAD
   ghcr.io/huggingface/tgi-gaudi:2.3.1 \
=======
   ghcr.io/huggingface/tgi-gaudi:2.0.6 \
>>>>>>> 6ba3d1d6
   --model-id $model \
   --sharded true --num-shard 8 \
   --max-input-length 1024 --max-total-tokens 2048 \
   --max-batch-prefill-tokens 4096 --max-batch-total-tokens 524288 \
   --max-waiting-tokens 7 --waiting-served-ratio 1.2 --max-concurrent-requests 512
```

### Llava-v1.6-Mistral-7B on 1 Card

```bash
model=llava-hf/llava-v1.6-mistral-7b-hf
volume=$PWD/data   # share a volume with the Docker container to avoid downloading weights every run

docker run -p 8080:80 \
   --runtime=habana \
   -v $volume:/data \
   -v $PWD/quantization_config:/usr/src/quantization_config \
   -v $PWD/hqt_output:/usr/src/hqt_output \
   -e QUANT_CONFIG=./quantization_config/maxabs_quant.json \
   -e HABANA_VISIBLE_DEVICES=all \
   -e OMPI_MCA_btl_vader_single_copy_mechanism=none \
   -e TEXT_GENERATION_SERVER_IGNORE_EOS_TOKEN=true \
   -e PT_HPU_ENABLE_LAZY_COLLECTIVES=true \
   -e HF_HUB_ENABLE_HF_TRANSFER=1 \
   -e ENABLE_HPU_GRAPH=true \
   -e LIMIT_HPU_GRAPH=true \
   -e USE_FLASH_ATTENTION=true \
   -e FLASH_ATTENTION_RECOMPUTE=true \
    -e PREFILL_BATCH_BUCKET_SIZE=1 \
    -e BATCH_BUCKET_SIZE=1 \
   --cap-add=sys_nice \
   --ipc=host \
<<<<<<< HEAD
   ghcr.io/huggingface/tgi-gaudi:2.3.1 \
=======
   ghcr.io/huggingface/tgi-gaudi:2.0.6 \
>>>>>>> 6ba3d1d6
   --model-id $model \
   --max-input-tokens 4096 --max-batch-prefill-tokens 16384 \
   --max-total-tokens 8192 --max-batch-total-tokens 32768
```

### Llava-v1.6-Mistral-7B on 8 Cards

```bash
model=llava-hf/llava-v1.6-mistral-7b-hf
volume=$PWD/data   # share a volume with the Docker container to avoid downloading weights every run

docker run -p 8080:80 \
   --runtime=habana \
   -v $volume:/data \
   -v $PWD/quantization_config:/usr/src/quantization_config \
   -v $PWD/hqt_output:/usr/src/hqt_output \
   -e QUANT_CONFIG=./quantization_config/maxabs_quant.json \
   -e HABANA_VISIBLE_DEVICES=all \
   -e OMPI_MCA_btl_vader_single_copy_mechanism=none \
   -e TEXT_GENERATION_SERVER_IGNORE_EOS_TOKEN=true \
   -e PT_HPU_ENABLE_LAZY_COLLECTIVES=true \
   -e HF_HUB_ENABLE_HF_TRANSFER=1 \
   -e ENABLE_HPU_GRAPH=true \
   -e LIMIT_HPU_GRAPH=true \
   -e USE_FLASH_ATTENTION=true \
   -e FLASH_ATTENTION_RECOMPUTE=true \
    -e PREFILL_BATCH_BUCKET_SIZE=1 \
    -e BATCH_BUCKET_SIZE=1 \
   --cap-add=sys_nice \
   --ipc=host \
<<<<<<< HEAD
   ghcr.io/huggingface/tgi-gaudi:2.3.1 \
=======
   ghcr.io/huggingface/tgi-gaudi:2.0.6 \
>>>>>>> 6ba3d1d6
   --model-id $model \
   --sharded true --num-shard 8 \
   --max-input-tokens 4096 --max-batch-prefill-tokens 16384 \
   --max-total-tokens 8192 --max-batch-total-tokens 32768
```

## TGI-Gaudi Benchmark

### Static Batching Benchmark
 To run static batching benchmark, please refer to [TGI's benchmark tool](https://github.com/huggingface/text-generation-inference/tree/main/benchmark).

   To run it on the same machine, you can do the following:
   * `docker exec -it <docker name> bash` , pick the docker started from step 2 using docker ps
   * `text-generation-benchmark -t <model-id>` , pass the model-id from docker run command
   * after the completion of tests, hit ctrl+c to see the performance data summary.
> Note: This benchmark runs the model with bs=[1, 2, 4, 8, 16, 32], sequence_length=10 and decode_length=8 by default. if you want to run other configs, please check text-generation-benchmark -h and change the parameters.

### Continuous Batching Benchmark
 To run continuous batching benchmark, please refer to [README in examples folder](https://github.com/huggingface/tgi-gaudi/blob/habana-main/examples/README.md).


## Adjusting TGI Parameters

Maximum sequence length is controlled by two arguments:
- `--max-input-tokens` is the maximum possible input prompt length. Default value is `4095`.
- `--max-total-tokens` is the maximum possible total length of the sequence (input and output). Default value is `4096`.

Maximum batch size is controlled by two arguments:
- For prefill operation, please set `--max-batch-prefill-tokens` as `bs * max-input-tokens`, where `bs` is your expected maximum prefill batch size.
- For decode operation, please set `--max-batch-total-tokens` as `bs * max-total-tokens`, where `bs` is your expected maximum decode batch size.
- Please note that batch size will be always padded to the nearest multiplication of `BATCH_BUCKET_SIZE` and `PREFILL_BATCH_BUCKET_SIZE`.

To ensure greatest performance results, at the beginning of each server run, warmup is performed. It's designed to cover major recompilations while using HPU Graphs. It creates queries with all possible input shapes, based on provided parameters (described in this section) and runs basic TGI operations on them (prefill, decode, concatenate).

Except those already mentioned, there are other parameters that need to be properly adjusted to improve performance or memory usage:

- `PAD_SEQUENCE_TO_MULTIPLE_OF` determines sizes of input length buckets. Since warmup creates several graphs for each bucket, it's important to adjust that value proportionally to input sequence length. Otherwise, some out of memory issues can be observed.
- `ENABLE_HPU_GRAPH` enables HPU graphs usage, which is crucial for performance results. Recommended value to keep is `true` .

For more information and documentation about Text Generation Inference, checkout [the README](https://github.com/huggingface/text-generation-inference#text-generation-inference) of the original repo.


## Environment Variables

<div align="left">

| Name                        | Value(s)   | Default          | Description                                                                                                                      | Usage                        |
| --------------------------- | :--------- | :--------------- | :------------------------------------------------------------------------------------------------------------------------------- | :--------------------------- |
| ENABLE_HPU_GRAPH            | True/False | True             | Enable hpu graph or not                                                                                                          | add -e in docker run command |
| LIMIT_HPU_GRAPH             | True/False | False            | Skip HPU graph usage for prefill to save memory, set to `True` for large sequence/decoding lengths(e.g. 300/212)                 | add -e in docker run command |
| BATCH_BUCKET_SIZE           | integer    | 8                | Batch size for decode operation will be rounded to the nearest multiple of this number. This limits the number of cached graphs  | add -e in docker run command |
| PREFILL_BATCH_BUCKET_SIZE   | integer    | 4                | Batch size for prefill operation will be rounded to the nearest multiple of this number. This limits the number of cached graphs | add -e in docker run command |
| PAD_SEQUENCE_TO_MULTIPLE_OF | integer    | 128              | For prefill operation, sequences will be padded to a multiple of provided value.                                                 | add -e in docker run command |
| SKIP_TOKENIZER_IN_TGI       | True/False | False            | Skip tokenizer for input/output processing                                                                                       | add -e in docker run command |
| WARMUP_ENABLED              | True/False | True             | Enable warmup during server initialization to recompile all graphs. This can increase TGI setup time.                            | add -e in docker run command |
| QUEUE_THRESHOLD_MS          | integer    | 120              | Controls the threshold beyond which the request are considered overdue and handled with priority. Shorter requests are prioritized otherwise.                            | add -e in docker run command |
| USE_FLASH_ATTENTION         | True/False | False            | Whether to enable Habana Flash Attention, provided that the model supports it. Currently only llama and mistral supports this feature. Please refer to https://docs.habana.ai/en/latest/PyTorch/Model_Optimization_PyTorch/Optimization_in_PyTorch_Models.html?highlight=fusedsdpa#using-fused-scaled-dot-product-attention-fusedsdpa |
| FLASH_ATTENTION_RECOMPUTE   | True/False | False            | Whether to enable Habana Flash Attention in recompute mode on first token generation. |

</div>

## Profiler

To collect performance profiling, please set below environment variables:

<div align="left">

| Name               | Value(s)   | Default          | Description                                              | Usage                        |
| ------------------ | :--------- | :--------------- | :------------------------------------------------------- | :--------------------------- |
| PROF_WAITSTEP      | integer    | 0                | Control profile wait steps                               | add -e in docker run command |
| PROF_WARMUPSTEP    | integer    | 0                | Control profile warmup steps                             | add -e in docker run command |
| PROF_STEP          | integer    | 0                | Enable/disable profile, control profile active steps     | add -e in docker run command |
| PROF_PATH          | string     | /tmp/hpu_profile | Define profile folder                                    | add -e in docker run command |
| PROF_RANKS         | string     | 0                | Comma-separated list of ranks to profile                 | add -e in docker run command |
| PROF_RECORD_SHAPES | True/False | False            | Control record_shapes option in the profiler             | add -e in docker run command |
</div>


## License
The license to use TGI on Habana Gaudi is the one of TGI: https://github.com/huggingface/text-generation-inference/blob/main/LICENSE

Please reach out to api-enterprise@huggingface.co if you have any question.
<|MERGE_RESOLUTION|>--- conflicted
+++ resolved
@@ -33,16 +33,7 @@
     - [Llama3.1-70B 8 cards](#llama31-70b-8-cards)
     - [Llava-v1.6-Mistral-7B on 1 card](#llava-v16-mistral-7b-on-1-card)
   - [Running TGI with FP8 Precision](#running-tgi-with-fp8-precision)
-<<<<<<< HEAD
-    - [Llama2-7B on 1 Card](#llama2-7b-on-1-card-1)
-    - [Llama2-70B on 8 Cards](#llama2-70b-on-8-cards-1)
-    - [Llama3.1-8B on 1 Card](#llama31-8b-on-1-card-1)
-    - [Llama3.1-70B on 8 cards](#llama31-70b-on-8-cards)
-    - [Llava-v1.6-Mistral-7B on 1 Card](#llava-v16-mistral-7b-on-1-card-1)
-    - [Llava-v1.6-Mistral-7B on 8 Cards](#llava-v16-mistral-7b-on-8-cards)
-=======
   - [TGI-Gaudi Benchmark](#tgi-gaudi-benchmark)
->>>>>>> 6ba3d1d6
   - [Adjusting TGI Parameters](#adjusting-tgi-parameters)
   - [Environment Variables](#environment-variables)
   - [Profiler](#profiler)
@@ -81,11 +72,7 @@
 
 1. Pull the official Docker image with:
    ```bash
-<<<<<<< HEAD
-   docker pull ghcr.io/huggingface/tgi-gaudi:2.3.1
-=======
    docker pull ghcr.io/huggingface/tgi-gaudi:2.0.6
->>>>>>> 6ba3d1d6
    ```
 > [!NOTE]
 > Alternatively, you can build the Docker image using the `Dockerfile` located in this folder with:
@@ -106,11 +93,7 @@
    -e OMPI_MCA_btl_vader_single_copy_mechanism=none -e HF_TOKEN=$hf_token \
    -e ENABLE_HPU_GRAPH=true -e LIMIT_HPU_GRAPH=true -e USE_FLASH_ATTENTION=true \
    -e FLASH_ATTENTION_RECOMPUTE=true --cap-add=sys_nice --ipc=host \
-<<<<<<< HEAD
-   ghcr.io/huggingface/tgi-gaudi:2.3.1 --model-id $model --max-input-tokens 1024 \
-=======
    ghcr.io/huggingface/tgi-gaudi:2.0.6 --model-id $model --max-input-tokens 1024 \
->>>>>>> 6ba3d1d6
    --max-total-tokens 2048
    ```
 
@@ -124,11 +107,7 @@
     -e HABANA_VISIBLE_DEVICES=all -e OMPI_MCA_btl_vader_single_copy_mechanism=none \
     -e  HF_TOKEN=$hf_token -e ENABLE_HPU_GRAPH=true -e LIMIT_HPU_GRAPH=true \
     -e USE_FLASH_ATTENTION=true -e FLASH_ATTENTION_RECOMPUTE=true --cap-add=sys_nice \
-<<<<<<< HEAD
-    --ipc=host ghcr.io/huggingface/tgi-gaudi:2.3.1 --model-id $model --sharded true \
-=======
     --ipc=host ghcr.io/huggingface/tgi-gaudi:2.0.6 --model-id $model --sharded true \
->>>>>>> 6ba3d1d6
     --num-shard 8 --max-input-tokens 1024 --max-total-tokens 2048
    ```
 3. Wait for the TGI-Gaudi server to come online. You will see something like so:
@@ -171,11 +150,7 @@
    -e FLASH_ATTENTION_RECOMPUTE=true \
    --cap-add=sys_nice \
    --ipc=host \
-<<<<<<< HEAD
-   ghcr.io/huggingface/tgi-gaudi:2.3.1 \
-=======
-   ghcr.io/huggingface/tgi-gaudi:2.0.6 \
->>>>>>> 6ba3d1d6
+   ghcr.io/huggingface/tgi-gaudi:2.0.6 \
    --model-id $model \
    --max-input-length 1024 --max-total-tokens 2048 \
    --max-batch-prefill-tokens 2048 --max-batch-total-tokens 65536 \
@@ -207,11 +182,7 @@
    -e FLASH_ATTENTION_RECOMPUTE=true \
    --cap-add=sys_nice \
    --ipc=host \
-<<<<<<< HEAD
-   ghcr.io/huggingface/tgi-gaudi:2.3.1 \
-=======
-   ghcr.io/huggingface/tgi-gaudi:2.0.6 \
->>>>>>> 6ba3d1d6
+   ghcr.io/huggingface/tgi-gaudi:2.0.6 \
    --model-id $model \
    --sharded true --num-shard 8 \
    --max-input-length 1024 --max-total-tokens 2048 \
@@ -243,11 +214,7 @@
    -e FLASH_ATTENTION_RECOMPUTE=true \
    --cap-add=sys_nice \
    --ipc=host \
-<<<<<<< HEAD
-   ghcr.io/huggingface/tgi-gaudi:2.3.1 \
-=======
-   ghcr.io/huggingface/tgi-gaudi:2.0.6 \
->>>>>>> 6ba3d1d6
+   ghcr.io/huggingface/tgi-gaudi:2.0.6 \
    --model-id $model \
    --max-input-length 1024 --max-total-tokens 2048 \
    --max-batch-prefill-tokens 2048 --max-batch-total-tokens 65536 \
@@ -279,11 +246,7 @@
    -e FLASH_ATTENTION_RECOMPUTE=true \
    --cap-add=sys_nice \
    --ipc=host \
-<<<<<<< HEAD
-   ghcr.io/huggingface/tgi-gaudi:2.3.1 \
-=======
-   ghcr.io/huggingface/tgi-gaudi:2.0.6 \
->>>>>>> 6ba3d1d6
+   ghcr.io/huggingface/tgi-gaudi:2.0.6 \
    --model-id $model \
    --sharded true --num-shard 8 \
    --max-input-length 1024 --max-total-tokens 2048 \
@@ -315,11 +278,7 @@
     -e BATCH_BUCKET_SIZE=1 \
    --cap-add=sys_nice \
    --ipc=host \
-<<<<<<< HEAD
-   ghcr.io/huggingface/tgi-gaudi:2.3.1 \
-=======
-   ghcr.io/huggingface/tgi-gaudi:2.0.6 \
->>>>>>> 6ba3d1d6
+   ghcr.io/huggingface/tgi-gaudi:2.0.6 \
    --model-id $model \
    --max-input-tokens 4096 --max-batch-prefill-tokens 16384 \
    --max-total-tokens 8192 --max-batch-total-tokens 32768
@@ -370,11 +329,7 @@
    -e FLASH_ATTENTION_RECOMPUTE=true \
    --cap-add=sys_nice \
    --ipc=host \
-<<<<<<< HEAD
-   ghcr.io/huggingface/tgi-gaudi:2.3.1 \
-=======
-   ghcr.io/huggingface/tgi-gaudi:2.0.6 \
->>>>>>> 6ba3d1d6
+   ghcr.io/huggingface/tgi-gaudi:2.0.6 \
    --model-id $model \
    --max-input-length 1024 --max-total-tokens 2048 \
    --max-batch-prefill-tokens 2048 --max-batch-total-tokens 65536 \
@@ -409,11 +364,7 @@
    -e FLASH_ATTENTION_RECOMPUTE=true \
    --cap-add=sys_nice \
    --ipc=host \
-<<<<<<< HEAD
-   ghcr.io/huggingface/tgi-gaudi:2.3.1 \
-=======
-   ghcr.io/huggingface/tgi-gaudi:2.0.6 \
->>>>>>> 6ba3d1d6
+   ghcr.io/huggingface/tgi-gaudi:2.0.6 \
    --model-id $model \
    --sharded true --num-shard 8 \
    --max-input-length 1024 --max-total-tokens 2048 \
@@ -449,11 +400,7 @@
    -e FLASH_ATTENTION_RECOMPUTE=true \
    --cap-add=sys_nice \
    --ipc=host \
-<<<<<<< HEAD
-   ghcr.io/huggingface/tgi-gaudi:2.3.1 \
-=======
-   ghcr.io/huggingface/tgi-gaudi:2.0.6 \
->>>>>>> 6ba3d1d6
+   ghcr.io/huggingface/tgi-gaudi:2.0.6 \
    --model-id $model \
    --max-input-length 1024 --max-total-tokens 2048 \
    --max-batch-prefill-tokens 2048 --max-batch-total-tokens 65536 \
@@ -488,11 +435,7 @@
    -e FLASH_ATTENTION_RECOMPUTE=true \
    --cap-add=sys_nice \
    --ipc=host \
-<<<<<<< HEAD
-   ghcr.io/huggingface/tgi-gaudi:2.3.1 \
-=======
-   ghcr.io/huggingface/tgi-gaudi:2.0.6 \
->>>>>>> 6ba3d1d6
+   ghcr.io/huggingface/tgi-gaudi:2.0.6 \
    --model-id $model \
    --sharded true --num-shard 8 \
    --max-input-length 1024 --max-total-tokens 2048 \
@@ -525,11 +468,7 @@
     -e BATCH_BUCKET_SIZE=1 \
    --cap-add=sys_nice \
    --ipc=host \
-<<<<<<< HEAD
-   ghcr.io/huggingface/tgi-gaudi:2.3.1 \
-=======
-   ghcr.io/huggingface/tgi-gaudi:2.0.6 \
->>>>>>> 6ba3d1d6
+   ghcr.io/huggingface/tgi-gaudi:2.0.6 \
    --model-id $model \
    --max-input-tokens 4096 --max-batch-prefill-tokens 16384 \
    --max-total-tokens 8192 --max-batch-total-tokens 32768
@@ -560,11 +499,7 @@
     -e BATCH_BUCKET_SIZE=1 \
    --cap-add=sys_nice \
    --ipc=host \
-<<<<<<< HEAD
-   ghcr.io/huggingface/tgi-gaudi:2.3.1 \
-=======
-   ghcr.io/huggingface/tgi-gaudi:2.0.6 \
->>>>>>> 6ba3d1d6
+   ghcr.io/huggingface/tgi-gaudi:2.0.6 \
    --model-id $model \
    --sharded true --num-shard 8 \
    --max-input-tokens 4096 --max-batch-prefill-tokens 16384 \
