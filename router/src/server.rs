--- conflicted
+++ resolved
@@ -1169,12 +1169,8 @@
     Extension(infer): Extension<Infer>,
     Extension(compute_type): Extension<ComputeType>,
     Extension(info): Extension<Info>,
-<<<<<<< HEAD
     Extension(context): Extension<Option<opentelemetry::Context>>,
-    Json(chat): Json<ChatRequest>,
-=======
     Json(mut chat): Json<ChatRequest>,
->>>>>>> 84ab88d8
 ) -> Result<Response, (StatusCode, Json<ErrorResponse>)> {
     let span = tracing::Span::current();
     if let Some(context) = context {
