--- conflicted
+++ resolved
@@ -3,7 +3,6 @@
 use crate::infer::{InferError, InferResponse, InferStreamResponse};
 use crate::validation::ValidationError;
 use crate::{
-<<<<<<< HEAD
     BestOfSequence, Details, ErrorResponse, FinishReason, GenerateParameters, GenerateRequest,
     GenerateResponse, GrammarType, HubModelInfo, HubTokenizerConfig, Infer, Info, Message,
     PrefillToken, SimpleToken, StreamDetails, StreamResponse, Token, TokenizeResponse, Usage,
@@ -13,14 +12,6 @@
     ChatCompletion, ChatCompletionChoice, ChatCompletionChunk, ChatCompletionDelta,
     ChatCompletionLogprobs, ChatRequest, CompatGenerateRequest, Completion, CompletionComplete,
     CompletionCompleteChunk, CompletionRequest, VertexRequest, VertexResponse,
-=======
-    BestOfSequence, ChatCompletion, ChatCompletionChoice, ChatCompletionChunk,
-    ChatCompletionComplete, ChatCompletionDelta, ChatCompletionLogprob, ChatCompletionLogprobs,
-    ChatCompletionTopLogprob, ChatRequest, CompatGenerateRequest, Details, ErrorResponse,
-    FinishReason, GenerateParameters, GenerateRequest, GenerateResponse, GrammarType, HubModelInfo,
-    HubTokenizerConfig, Infer, Info, Message, PrefillToken, SimpleToken, StreamDetails,
-    StreamResponse, Token, TokenizeResponse, Usage, Validation, VertexRequest, VertexResponse,
->>>>>>> 010508ce
 };
 use axum::extract::Extension;
 use axum::http::{HeaderMap, Method, StatusCode};
