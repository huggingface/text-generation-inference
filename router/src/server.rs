--- conflicted
+++ resolved
@@ -278,17 +278,13 @@
     Json(req): Json<GenerateRequest>,
 ) -> Result<(HeaderMap, Json<GenerateResponse>), (StatusCode, Json<ErrorResponse>)> {
     let span = tracing::Span::current();
-<<<<<<< HEAD
     if let Some(context) = context {
         span.set_parent(context);
     }
 
-    generate_internal(infer, ComputeType(compute_type), Json(req), span).await
-=======
     let (headers, _, response) =
         generate_internal(infer, ComputeType(compute_type), Json(req), span).await?;
     Ok((headers, response))
->>>>>>> bf59118a
 }
 
 pub(crate) async fn generate_internal(
