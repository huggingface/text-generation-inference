/// HTTP Server logic
use crate::config::Config;
use crate::infer::tool_grammar::ToolGrammar;
use crate::infer::{Backend, Infer, InferError, InferResponse, InferStreamResponse};
#[cfg(feature = "kserve")]
use crate::kserve::{
    kerve_server_metadata, kserve_health_live, kserve_health_ready, kserve_model_infer,
    kserve_model_metadata, kserve_model_metadata_ready,
};
use crate::validation::ValidationError;
use crate::vertex::vertex_compatibility;
use crate::ChatTokenizeResponse;
use crate::{
    usage_stats, BestOfSequence, Details, ErrorResponse, FinishReason, FunctionName,
    GenerateParameters, GenerateRequest, GenerateResponse, GrammarType, HubModelInfo,
    HubProcessorConfig, HubTokenizerConfig, Info, Message, MessageChunk, MessageContent,
    OutputMessage, PrefillToken, SimpleToken, StreamDetails, StreamOptions, StreamResponse,
    TextMessage, Token, TokenizeResponse, ToolCallDelta, ToolCallMessage, Url, Usage, Validation,
};
use crate::{
    ChatCompletion, ChatCompletionChoice, ChatCompletionChunk, ChatCompletionComplete,
    ChatCompletionDelta, ChatCompletionLogprob, ChatCompletionLogprobs, ChatCompletionTopLogprob,
    ChatRequest, Chunk, CompatGenerateRequest, Completion, CompletionComplete, CompletionFinal,
    CompletionRequest, CompletionType, DeltaToolCall, Function, Prompt, Tool,
};
use crate::{FunctionDefinition, HubPreprocessorConfig, ToolCall, ToolChoice, ToolType};
use crate::{ModelInfo, ModelsInfo};
use async_stream::__private::AsyncStream;
use axum::extract::Extension;
use axum::http::{HeaderMap, HeaderValue, Method, StatusCode};
use axum::response::sse::{Event, KeepAlive, Sse};
use axum::response::{IntoResponse, Response};
use axum::routing::{get, post};
use axum::{http, Json, Router};
use axum_tracing_opentelemetry::middleware::OtelAxumLayer;
use futures::stream::StreamExt;
use futures::stream::{FuturesOrdered, FuturesUnordered};
use futures::Stream;
use futures::TryStreamExt;
use hf_hub::api::tokio::{Api, ApiBuilder, ApiRepo};
use hf_hub::{Cache, Repo, RepoType};
use http::header::AUTHORIZATION;
use metrics_exporter_prometheus::{Matcher, PrometheusBuilder, PrometheusHandle};
use pyo3::types::IntoPyDict;
use serde_json::Value;
use std::convert::Infallible;
use std::fs::File;
use std::io::BufReader;
use std::net::{IpAddr, Ipv4Addr, SocketAddr};
use std::path::{Path, PathBuf};
use thiserror::Error;
use tokenizers::Tokenizer;
use tokio::select;
use tokio::signal;
use tokio::sync::oneshot;
use tokio::time::Instant;
use tower_http::cors::{AllowOrigin, CorsLayer};
use tracing::{info_span, instrument, Instrument};
use utoipa::OpenApi;
use utoipa_swagger_ui::SwaggerUi;

/// Generate tokens if `stream == false` or a stream of token if `stream == true`
#[utoipa::path(
post,
tag = "Text Generation Inference",
path = "/",
request_body = CompatGenerateRequest,
responses(
(status = 200, description = "Generated Text",
content(
("application/json" = GenerateResponse),
("text/event-stream" = StreamResponse),
)),
(status = 424, description = "Generation Error", body = ErrorResponse,
example = json ! ({"error": "Request failed during generation"})),
(status = 429, description = "Model is overloaded", body = ErrorResponse,
example = json ! ({"error": "Model is overloaded"})),
(status = 422, description = "Input validation error", body = ErrorResponse,
example = json ! ({"error": "Input validation error"})),
(status = 500, description = "Incomplete generation", body = ErrorResponse,
example = json ! ({"error": "Incomplete generation"})),
)
)]
#[instrument(skip(infer, req))]
async fn compat_generate(
    Extension(default_return_full_text): Extension<bool>,
    infer: Extension<Infer>,
    compute_type: Extension<ComputeType>,
    Json(mut req): Json<CompatGenerateRequest>,
) -> Result<Response, (StatusCode, Json<ErrorResponse>)> {
    // default return_full_text given the pipeline_tag
    if req.parameters.return_full_text.is_none() {
        req.parameters.return_full_text = Some(default_return_full_text)
    }

    // switch on stream
    if req.stream {
        Ok(generate_stream(infer, compute_type, Json(req.into()))
            .await
            .into_response())
    } else {
        let (headers, Json(generation)) = generate(infer, compute_type, Json(req.into())).await?;
        // wrap generation inside a Vec to match api-inference
        Ok((headers, Json(vec![generation])).into_response())
    }
}

/// Text Generation Inference endpoint info
#[utoipa::path(
get,
tag = "Text Generation Inference",
path = "/info",
responses((status = 200, description = "Served model info", body = Info))
)]
#[instrument]
async fn get_model_info(info: Extension<Info>) -> Json<Info> {
    Json(info.0)
}

#[utoipa::path(
get,
tag = "Text Generation Inference",
path = "/v1/models",
responses(
(status = 200, description = "Served model info", body = ModelInfo),
(status = 404, description = "Model not found", body = ErrorResponse),
)
)]
#[instrument(skip(info))]
/// Get model info
async fn openai_get_model_info(info: Extension<Info>) -> Json<ModelsInfo> {
    Json(ModelsInfo {
        data: vec![ModelInfo {
            id: info.0.model_id.clone(),
            object: "model".to_string(),
            created: 0, // TODO: determine how to get this
            owned_by: info.0.model_id.clone(),
        }],
        ..Default::default()
    })
}

#[utoipa::path(
    post,
    tag = "Text Generation Inference",
    path = "/chat_tokenize",
    request_body = ChatRequest,
    responses((status = 200, description = "Templated and tokenized ChatRequest", body = ChatTokenizeResponse))
)]
async fn get_chat_tokenize(
    Extension(infer): Extension<Infer>,
    Json(chat): Json<ChatRequest>,
) -> Result<(HeaderMap, Json<ChatTokenizeResponse>), (StatusCode, Json<ErrorResponse>)> {
    metrics::counter!("tgi_request_count").increment(1);

    let generate_request: GenerateRequest = chat.try_into_generate(&infer)?.0;
    let input = generate_request.inputs.clone();
    let encoding = infer.tokenize(generate_request).await?;
    if let Some(encoding) = encoding {
        let tokens: Vec<SimpleToken> = encoding
            .get_ids()
            .iter()
            .zip(encoding.get_offsets())
            .map(|(&id, &(start, stop))| {
                let text = input
                    .chars()
                    .skip(start)
                    .take(stop - start)
                    .collect::<String>();
                SimpleToken {
                    id,
                    text,
                    start,
                    stop,
                }
            })
            .collect();

        let resp = ChatTokenizeResponse {
            tokenize_response: TokenizeResponse(tokens),
            templated_text: input,
        };
        Ok((HeaderMap::new(), Json(resp)))
    } else {
        Err((
            StatusCode::NOT_FOUND,
            Json(ErrorResponse {
                error: "No fast tokenizer or tokenizer.json for this model".to_string(),
                error_type: "no fast tokenizer".to_string(),
            }),
        ))
    }
}

#[utoipa::path(
get,
tag = "Text Generation Inference",
path = "/health",
responses(
(status = 200, description = "Everything is working fine"),
(status = 503, description = "Text generation inference is down", body = ErrorResponse,
example = json ! ({"error": "unhealthy", "error_type": "healthcheck"})),
)
)]
#[instrument(skip(infer))]
/// Health check method
async fn health(infer: Extension<Infer>) -> Result<(), (StatusCode, Json<ErrorResponse>)> {
    match infer.health().await {
        true => Ok(()),
        false => Err((
            StatusCode::SERVICE_UNAVAILABLE,
            Json(ErrorResponse {
                error: "unhealthy".to_string(),
                error_type: "healthcheck".to_string(),
            }),
        )),
    }
}

/// Generate tokens
#[utoipa::path(
post,
tag = "Text Generation Inference",
path = "/generate",
request_body = GenerateRequest,
responses(
(status = 200, description = "Generated Text", body = GenerateResponse),
(status = 424, description = "Generation Error", body = ErrorResponse,
example = json ! ({"error": "Request failed during generation"})),
(status = 429, description = "Model is overloaded", body = ErrorResponse,
example = json ! ({"error": "Model is overloaded"})),
(status = 422, description = "Input validation error", body = ErrorResponse,
example = json ! ({"error": "Input validation error"})),
(status = 500, description = "Incomplete generation", body = ErrorResponse,
example = json ! ({"error": "Incomplete generation"})),
)
)]
#[instrument(
skip_all,
fields(
parameters = ? req.parameters,
total_time,
validation_time,
queue_time,
inference_time,
time_per_token,
seed,
)
)]
async fn generate(
    infer: Extension<Infer>,
    Extension(ComputeType(compute_type)): Extension<ComputeType>,
    Json(req): Json<GenerateRequest>,
) -> Result<(HeaderMap, Json<GenerateResponse>), (StatusCode, Json<ErrorResponse>)> {
    let span = tracing::Span::current();
    generate_internal(infer, ComputeType(compute_type), Json(req), span).await
}

pub(crate) async fn generate_internal(
    infer: Extension<Infer>,
    ComputeType(compute_type): ComputeType,
    Json(req): Json<GenerateRequest>,
    span: tracing::Span,
) -> Result<(HeaderMap, Json<GenerateResponse>), (StatusCode, Json<ErrorResponse>)> {
    let start_time = Instant::now();
    metrics::counter!("tgi_request_count").increment(1);

    // Do not long ultra long inputs, like image payloads.
    tracing::debug!(
        "Input: {}",
        &req.inputs.chars().take(1000).collect::<String>()
    );

    let compute_characters = req.inputs.chars().count();
    let mut add_prompt = None;
    if req.parameters.return_full_text.unwrap_or(false) {
        add_prompt = Some(req.inputs.clone());
    }

    let details: bool = req.parameters.details || req.parameters.decoder_input_details;

    // Inference
    let (response, best_of_responses) = match req.parameters.best_of {
        Some(best_of) if best_of > 1 => {
            let (response, best_of_responses) = infer.generate_best_of(req, best_of).await?;
            (response, Some(best_of_responses))
        }
        _ => (infer.generate(req).await?, None),
    };

    // Token details
    let input_length = response._input_length;
    let details = match details {
        true => {
            // convert best_of_responses
            let best_of_sequences = best_of_responses.map(|responses: Vec<InferResponse>| {
                responses
                    .into_iter()
                    .map(|response: InferResponse| {
                        // Add prompt if return_full_text
                        let mut output_text = response.generated_text.text;
                        if let Some(prompt) = &add_prompt {
                            output_text = prompt.clone() + &output_text;
                        }

                        BestOfSequence {
                            generated_text: output_text,
                            finish_reason: response.generated_text.finish_reason,
                            generated_tokens: response.generated_text.generated_tokens,
                            prefill: response.prefill,
                            tokens: response.tokens,
                            top_tokens: response.top_tokens,
                            seed: response.generated_text.seed,
                        }
                    })
                    .collect()
            });

            Some(Details {
                finish_reason: response.generated_text.finish_reason,
                generated_tokens: response.generated_text.generated_tokens,
                prefill: response.prefill,
                tokens: response.tokens,
                seed: response.generated_text.seed,
                best_of_sequences,
                top_tokens: response.top_tokens,
            })
        }
        false => None,
    };

    // Timings
    let total_time = start_time.elapsed();
    let validation_time = response.queued - start_time;
    let queue_time = response.start - response.queued;
    let inference_time = Instant::now() - response.start;
    let time_per_token = inference_time / response.generated_text.generated_tokens;

    // Tracing metadata
    span.record("total_time", format!("{total_time:?}"));
    span.record("validation_time", format!("{validation_time:?}"));
    span.record("queue_time", format!("{queue_time:?}"));
    span.record("inference_time", format!("{inference_time:?}"));
    span.record("time_per_token", format!("{time_per_token:?}"));
    span.record("seed", format!("{:?}", response.generated_text.seed));

    // Headers
    let mut headers = HeaderMap::new();
    headers.insert("x-compute-type", compute_type.parse().unwrap());
    headers.insert(
        "x-compute-time",
        total_time.as_secs_f64().to_string().parse().unwrap(),
    );
    headers.insert(
        "x-compute-characters",
        compute_characters.to_string().parse().unwrap(),
    );
    headers.insert(
        "x-total-time",
        total_time.as_millis().to_string().parse().unwrap(),
    );
    headers.insert(
        "x-validation-time",
        validation_time.as_millis().to_string().parse().unwrap(),
    );
    headers.insert(
        "x-queue-time",
        queue_time.as_millis().to_string().parse().unwrap(),
    );
    headers.insert(
        "x-inference-time",
        inference_time.as_millis().to_string().parse().unwrap(),
    );
    headers.insert(
        "x-time-per-token",
        time_per_token.as_millis().to_string().parse().unwrap(),
    );
    headers.insert("x-prompt-tokens", input_length.into());
    headers.insert(
        "x-generated-tokens",
        response.generated_text.generated_tokens.into(),
    );

    // Metrics
    metrics::counter!("tgi_request_success").increment(1);
    metrics::histogram!("tgi_request_duration").record(total_time.as_secs_f64());
    metrics::histogram!("tgi_request_validation_duration").record(validation_time.as_secs_f64());
    metrics::histogram!("tgi_request_queue_duration").record(queue_time.as_secs_f64());
    metrics::histogram!("tgi_request_inference_duration").record(inference_time.as_secs_f64());
    metrics::histogram!("tgi_request_mean_time_per_token_duration")
        .record(time_per_token.as_secs_f64());
    metrics::histogram!("tgi_request_generated_tokens")
        .record(response.generated_text.generated_tokens as f64);

    // Send response
    let mut output_text = response.generated_text.text;
    if let Some(prompt) = add_prompt {
        output_text = prompt + &output_text;
    }

    tracing::debug!("Output: {}", output_text);
    tracing::info!("Success");

    let response = GenerateResponse {
        generated_text: output_text,
        details,
    };
    Ok((headers, Json(response)))
}

/// Generate a stream of token using Server-Sent Events
#[utoipa::path(
post,
tag = "Text Generation Inference",
path = "/generate_stream",
request_body = GenerateRequest,
responses(
(status = 200, description = "Generated Text", body = StreamResponse,
content_type = "text/event-stream"),
(status = 424, description = "Generation Error", body = ErrorResponse,
example = json ! ({"error": "Request failed during generation"}),
content_type = "text/event-stream"),
(status = 429, description = "Model is overloaded", body = ErrorResponse,
example = json ! ({"error": "Model is overloaded"}),
content_type = "text/event-stream"),
(status = 422, description = "Input validation error", body = ErrorResponse,
example = json ! ({"error": "Input validation error"}),
content_type = "text/event-stream"),
(status = 500, description = "Incomplete generation", body = ErrorResponse,
example = json ! ({"error": "Incomplete generation"}),
content_type = "text/event-stream"),
)
)]
#[instrument(
skip_all,
fields(
parameters = ? req.parameters,
total_time,
validation_time,
queue_time,
inference_time,
time_per_token,
seed,
)
)]
async fn generate_stream(
    Extension(infer): Extension<Infer>,
    Extension(compute_type): Extension<ComputeType>,
    Json(req): Json<GenerateRequest>,
) -> (
    HeaderMap,
    Sse<impl Stream<Item = Result<Event, Infallible>>>,
) {
    let span = tracing::Span::current();
    let on_message_callback = |stream_token: StreamResponse| {
        let event = Event::default();
        event.json_data(stream_token).unwrap()
    };
    let (headers, response_stream) =
        generate_stream_internal(infer, compute_type, Json(req), on_message_callback, span).await;
    let sse = Sse::new(response_stream).keep_alive(KeepAlive::default());
    (headers, sse)
}

async fn generate_stream_internal(
    infer: Infer,
    ComputeType(compute_type): ComputeType,
    Json(req): Json<GenerateRequest>,
    on_message_callback: impl Fn(StreamResponse) -> Event,
    span: tracing::Span,
) -> (HeaderMap, impl Stream<Item = Result<Event, Infallible>>) {
    let start_time = Instant::now();
    metrics::counter!("tgi_request_count").increment(1);

    tracing::debug!("Input: {}", req.inputs);

    let compute_characters = req.inputs.chars().count();

    let mut headers = HeaderMap::new();
    headers.insert("x-compute-type", compute_type.parse().unwrap());
    headers.insert(
        "x-compute-characters",
        compute_characters.to_string().parse().unwrap(),
    );
    headers.insert("X-Accel-Buffering", "no".parse().unwrap());

    let stream = async_stream::stream! {
        // Inference
        let mut end_reached = false;
        let mut error = false;

        let mut add_prompt = None;
        if req.parameters.return_full_text.unwrap_or(false) {
            add_prompt = Some(req.inputs.clone());
        }
        let details = req.parameters.details;

        let best_of = req.parameters.best_of.unwrap_or(1);
        if best_of != 1 {
            let err = InferError::from(ValidationError::BestOfStream);
            metrics::counter!("tgi_request_failure", "err" => "validation").increment(1);
            tracing::error!("{err}");
            yield Ok(Event::from(err));
        } else if req.parameters.decoder_input_details {
            let err = InferError::from(ValidationError::PrefillDetailsStream);
            metrics::counter!("tgi_request_failure", "err" => "validation").increment(1);
            tracing::error!("{err}");
            yield Ok(Event::from(err));
        } else {
            match infer.generate_stream(req).instrument(info_span!(parent: &span, "async_stream")).await {
                // Keep permit as long as generate_stream lives
                Ok((_permit, input_length, response_stream)) => {
                    let mut index = 0;
                    let mut response_stream = Box::pin(response_stream);
                    // Server-Sent Event stream
                    while let Some(response) = response_stream.next().await {
                        index += 1;
                        match response {
                            Ok(response) => {
                                match response {
                                    // Prefill is ignored
                                    InferStreamResponse::Prefill(_) => {}
                                    // Yield event for every new token
                                    InferStreamResponse::Intermediate{
                                        token,
                                        top_tokens,
                                    } => {
                                        tracing::debug!(parent: &span, "Token: {:?}", token);

                                        // StreamResponse
                                        let stream_token = StreamResponse {
                                            index,
                                            token,
                                            top_tokens,
                                            generated_text: None,
                                            details: None,
                                        };
                                        let event = on_message_callback(stream_token);
                                        yield Ok(event);
                                    }
                                    // Yield event for last token and compute timings
                                    InferStreamResponse::End {
                                        token,
                                        generated_text,
                                        start,
                                        queued,
                                        top_tokens,
                                    } => {
                                        // Token details
                                        let details = match details {
                                            true => Some(StreamDetails {
                                                finish_reason: generated_text.finish_reason,
                                                generated_tokens: generated_text.generated_tokens,
                                                seed: generated_text.seed,
                                                input_length,
                                            }),
                                            false => None,
                                        };

                                        // Timings
                                        let total_time = start_time.elapsed();
                                        let validation_time = queued - start_time;
                                        let queue_time = start - queued;
                                        let inference_time = Instant::now() - start;
                                        let time_per_token = inference_time / generated_text.generated_tokens;

                                        // Tracing metadata
                                        span.record("total_time", format!("{total_time:?}"));
                                        span.record("validation_time", format!("{validation_time:?}"));
                                        span.record("queue_time", format!("{queue_time:?}"));
                                        span.record("inference_time", format!("{inference_time:?}"));
                                        span.record("time_per_token", format!("{time_per_token:?}"));
                                        span.record("seed", format!("{:?}", generated_text.seed));

                                        // Metrics
                                        metrics::counter!("tgi_request_success").increment(1);
                                        metrics::histogram!("tgi_request_duration").record(total_time.as_secs_f64());
                                        metrics::histogram!("tgi_request_validation_duration").record(validation_time.as_secs_f64());
                                        metrics::histogram!("tgi_request_queue_duration").record(queue_time.as_secs_f64());
                                        metrics::histogram!("tgi_request_inference_duration").record(inference_time.as_secs_f64());
                                        metrics::histogram!("tgi_request_mean_time_per_token_duration").record(time_per_token.as_secs_f64());
                                        metrics::histogram!("tgi_request_generated_tokens").record(generated_text.generated_tokens as f64);

                                        // StreamResponse
                                        end_reached = true;

                                        let mut output_text = generated_text.text;
                                        if let Some(prompt) = add_prompt {
                                            output_text = prompt + &output_text;
                                        }

                                        tracing::debug!(parent: &span, "Output: {}", output_text);
                                        tracing::info!(parent: &span, "Success");

                                        let stream_token = StreamResponse {
                                            index,
                                            token,
                                            top_tokens,
                                            generated_text: Some(output_text),
                                            details
                                        };


                                        let event = on_message_callback(stream_token);
                                        yield Ok(event);
                                        break;
                                    }
                                }
                            }
                            // yield error
                            Err(err) => {
                                error = true;
                                yield Ok(Event::from(err));
                                break;
                            }
                        }
                    }
                },
                // yield error
                Err(err) => {
                    error = true;
                    yield Ok(Event::from(err));
                }
            }
            // Check if generation reached the end
            // Skip if we already sent an error
            if !end_reached && !error {
                let err = InferError::IncompleteGenerationStream;
                metrics::counter!("tgi_request_failure", "err" => "incomplete").increment(1);
                tracing::error!("{err}");
                yield Ok(Event::from(err));
            }
        }
    };

    (headers, stream)
}

/// Generate tokens
#[utoipa::path(
post,
tag = "Text Generation Inference",
path = "/v1/completions",
request_body = CompletionRequest,
responses(
(status = 200, description = "Generated Chat Completion",
content(
("application/json" = CompletionFinal),
("text/event-stream" = Chunk),
)),
(status = 424, description = "Generation Error", body = ErrorResponse,
example = json ! ({"error": "Request failed during generation"})),
(status = 429, description = "Model is overloaded", body = ErrorResponse,
example = json ! ({"error": "Model is overloaded"})),
(status = 422, description = "Input validation error", body = ErrorResponse,
example = json ! ({"error": "Input validation error"})),
(status = 500, description = "Incomplete generation", body = ErrorResponse,
example = json ! ({"error": "Incomplete generation"})),
)
)]
#[instrument(
skip_all,
fields(
// parameters = ? req.parameters,
total_time,
validation_time,
queue_time,
inference_time,
time_per_token,
seed,
)
)]
async fn completions(
    Extension(infer): Extension<Infer>,
    Extension(compute_type): Extension<ComputeType>,
    Extension(info): Extension<Info>,
    Json(req): Json<CompletionRequest>,
) -> Result<Response, (StatusCode, Json<ErrorResponse>)> {
    let span = tracing::Span::current();
    metrics::counter!("tgi_request_count").increment(1);

    let CompletionRequest {
        model,
        max_tokens,
        seed,
        stop,
        stream,
        temperature,
        ..
    } = req;

    let stop = stop.unwrap_or_default();
    // enable greedy only when temperature is 0
    let (do_sample, temperature) = match temperature {
        Some(temperature) if temperature == 0.0 => (false, None),
        other => (true, other),
    };

    // if suffix is present throw an error
    if req.suffix.is_some() {
        metrics::counter!("tgi_request_failure", "err" => "validation").increment(1);
        return Err((
            StatusCode::UNPROCESSABLE_ENTITY,
            Json(ErrorResponse {
                error: "Suffix is not supported and can be achieved by preprocessing the prompt."
                    .to_string(),
                error_type: "suffix not supported".to_string(),
            }),
        ));
    }

    if req.prompt.0.len() > info.max_client_batch_size {
        metrics::counter!("tgi_request_failure", "err" => "validation").increment(1);
        return Err((
            StatusCode::UNPROCESSABLE_ENTITY,
            Json(ErrorResponse {
                error: format!(
                    "Number of prompts exceeds the maximum allowed batch size of {}",
                    info.max_client_batch_size
                ),
                error_type: "batch size exceeded".to_string(),
            }),
        ));
    }

    let generate_requests: Vec<GenerateRequest> = req
        .prompt
        .0
        .iter()
        .map(|prompt| GenerateRequest {
            inputs: prompt.to_string(),
            add_special_tokens: true,
            parameters: GenerateParameters {
                best_of: None,
                temperature,
                repetition_penalty: req.repetition_penalty,
                frequency_penalty: req.frequency_penalty,
                top_k: None,
                top_p: req.top_p,
                typical_p: None,
                do_sample,
                max_new_tokens: max_tokens,
                return_full_text: None,
                stop: stop.clone(),
                truncate: None,
                watermark: false,
                details: true,
                decoder_input_details: !stream,
                seed,
                top_n_tokens: None,
                grammar: None,
                adapter_id: model.as_ref().filter(|m| *m != "tgi").map(String::from),
            },
        })
        .collect();

    let mut x_compute_type = None;
    let mut x_compute_characters = 0u32;
    let mut x_accel_buffering = None;

    if stream {
        let mut response_streams = FuturesOrdered::new();
        for (index, generate_request) in generate_requests.into_iter().enumerate() {
            let model_id = info.model_id.clone();
            let system_fingerprint =
                format!("{}-{}", info.version, info.docker_label.unwrap_or("native"));
            let infer_clone = infer.clone();
            let compute_type_clone = compute_type.clone();
            let span_clone = span.clone();

            // Create a future for each generate_stream_internal call.
            let generate_future = async move {
                let on_message_callback = move |stream_token: StreamResponse| {
                    let event = Event::default();

                    let current_time = std::time::SystemTime::now()
                        .duration_since(std::time::UNIX_EPOCH)
                        .unwrap_or_else(|_| std::time::Duration::from_secs(0))
                        .as_secs();

                    let message = match stream_token.details {
                        Some(details) => {
                            let completion_tokens = details.generated_tokens;
                            let prompt_tokens = details.input_length;
                            let total_tokens = prompt_tokens + completion_tokens;

                            Completion::Final(CompletionFinal {
                                id: String::new(),
                                created: current_time,
                                model: model_id.clone(),
                                system_fingerprint: system_fingerprint.clone(),
                                choices: vec![CompletionComplete {
                                    finish_reason: details.finish_reason.to_string(),
                                    index: index as u32,
                                    logprobs: None,
                                    text: stream_token.token.text,
                                }],
                                usage: Usage {
                                    prompt_tokens,
                                    completion_tokens,
                                    total_tokens,
                                },
                            })
                        }
                        None => Completion::Chunk(Chunk {
                            id: String::new(),
                            created: current_time,
                            choices: vec![CompletionComplete {
                                finish_reason: String::new(),
                                index: index as u32,
                                logprobs: None,
                                text: stream_token.token.text,
                            }],
                            model: model_id.clone(),
                            system_fingerprint: system_fingerprint.clone(),
                        }),
                    };

                    event
                        .json_data(message)
                        .unwrap_or_else(|_e| Event::default())
                };

                let (header_tx, header_rx) = oneshot::channel();
                let (sse_tx, sse_rx) = tokio::sync::mpsc::unbounded_channel();

                tokio::spawn(async move {
                    let (header_map, sse) = generate_stream_internal(
                        infer_clone.clone(),
                        compute_type_clone.clone(),
                        Json(generate_request),
                        on_message_callback,
                        span_clone.clone(),
                    )
                    .await;

                    // send and dont wait for response
                    let _ = header_tx.send(header_map);

                    // pin an emit messages to the sse_tx
                    let mut sse = Box::pin(sse);
                    while let Some(event) = sse.next().await {
                        if sse_tx.send(event).is_err() {
                            tracing::error!("Failed to send event. Receiver dropped.");
                            break;
                        }
                    }
                });

                (header_rx, sse_rx)
            };
            response_streams.push_back(generate_future);
        }

        let mut all_rxs = vec![];

        while let Some((header_rx, sse_rx)) = response_streams.next().await {
            all_rxs.push(sse_rx);

            // get the headers from the first response of each stream
            let headers = header_rx.await.map_err(|e| {
                tracing::error!("Failed to get headers: {:?}", e);
                (
                    StatusCode::INTERNAL_SERVER_ERROR,
                    Json(ErrorResponse {
                        error: "Failed to get headers".to_string(),
                        error_type: "headers".to_string(),
                    }),
                )
            })?;
            if x_compute_type.is_none() {
                x_compute_type = headers
                    .get("x-compute-type")
                    .and_then(|v| v.to_str().ok())
                    .map(|v| v.to_string());

                x_accel_buffering = headers
                    .get("x-accel-buffering")
                    .and_then(|v| v.to_str().ok())
                    .map(|v| v.to_string());
            }
            x_compute_characters += headers
                .get("x-compute-characters")
                .and_then(|v| v.to_str().ok())
                .and_then(|v| v.parse().ok())
                .unwrap_or(0);
        }

        let mut headers = HeaderMap::new();
        if let Some(x_compute_type) = x_compute_type {
            headers.insert("x-compute-type", x_compute_type.parse().unwrap());
        }
        headers.insert("x-compute-characters", x_compute_characters.into());
        if let Some(x_accel_buffering) = x_accel_buffering {
            headers.insert("x-accel-buffering", x_accel_buffering.parse().unwrap());
        }

        // now sink the sse streams into a single stream and remove the ones that are done
        let stream: AsyncStream<Result<Event, Infallible>, _> = async_stream::stream! {
            loop {
                let mut i = 0;
                while i < all_rxs.len() {
                    let rx = &mut all_rxs[i];
                    select! {
                        Some(event) = rx.recv() => {
                            yield event;
                        }
                        else => {
                            all_rxs.remove(i);
                            continue; // skip the increment to handle the next element at the same index
                        }
                    }
                    i += 1; // only increment when no element was removed
                }

                if all_rxs.is_empty() {
                    break;
                }
            }
        };

        let stream = stream.chain(futures::stream::once(async {
            Ok(Event::default().data("[DONE]"))
        }));

        let sse = Sse::new(stream).keep_alive(KeepAlive::default());
        Ok((headers, sse).into_response())
    } else {
        let current_time = std::time::SystemTime::now()
            .duration_since(std::time::UNIX_EPOCH)
            .unwrap_or_else(|_| std::time::Duration::from_secs(0))
            .as_secs();

        let responses = FuturesUnordered::new();
        for (index, generate_request) in generate_requests.into_iter().enumerate() {
            let infer_clone = infer.clone();
            let compute_type_clone = compute_type.clone();
            let span_clone = span.clone();
            let response_future = async move {
                let result = generate_internal(
                    Extension(infer_clone),
                    compute_type_clone,
                    Json(generate_request),
                    span_clone,
                )
                .await;
                result.map(|(headers, generation)| (index, headers, generation))
            };
            responses.push(response_future);
        }
        let generate_responses = responses.try_collect::<Vec<_>>().await?;

        let mut prompt_tokens = 0u32;
        let mut completion_tokens = 0u32;
        let mut total_tokens = 0u32;

        let mut x_compute_time = 0u32;
        let mut x_total_time = 0u32;
        let mut x_validation_time = 0u32;
        let mut x_queue_time = 0u32;
        let mut x_inference_time = 0u32;
        let mut x_time_per_token = 0u32;
        let mut x_prompt_tokens = 0u32;
        let mut x_generated_tokens = 0u32;

        let choices = generate_responses
            .into_iter()
            .map(|(index, headers, Json(generation))| {
                let details = generation.details.ok_or((
                    // this should never happen but handle if details are missing unexpectedly
                    StatusCode::INTERNAL_SERVER_ERROR,
                    Json(ErrorResponse {
                        error: "No details in generation".to_string(),
                        error_type: "no details".to_string(),
                    }),
                ))?;

                if x_compute_type.is_none() {
                    x_compute_type = headers
                        .get("x-compute-type")
                        .and_then(|v| v.to_str().ok())
                        .map(|v| v.to_string());
                }

                // accumulate headers and usage from each response
                x_compute_time += headers
                    .get("x-compute-time")
                    .and_then(|v| v.to_str().ok()?.parse().ok())
                    .unwrap_or(0);
                x_compute_characters += headers
                    .get("x-compute-characters")
                    .and_then(|v| v.to_str().ok()?.parse().ok())
                    .unwrap_or(0);
                x_total_time += headers
                    .get("x-total-time")
                    .and_then(|v| v.to_str().ok()?.parse().ok())
                    .unwrap_or(0);
                x_validation_time += headers
                    .get("x-validation-time")
                    .and_then(|v| v.to_str().ok()?.parse().ok())
                    .unwrap_or(0);
                x_queue_time += headers
                    .get("x-queue-time")
                    .and_then(|v| v.to_str().ok()?.parse().ok())
                    .unwrap_or(0);
                x_inference_time += headers
                    .get("x-inference-time")
                    .and_then(|v| v.to_str().ok()?.parse().ok())
                    .unwrap_or(0);
                x_time_per_token += headers
                    .get("x-time-per-token")
                    .and_then(|v| v.to_str().ok()?.parse().ok())
                    .unwrap_or(0);
                x_prompt_tokens += headers
                    .get("x-prompt-tokens")
                    .and_then(|v| v.to_str().ok()?.parse().ok())
                    .unwrap_or(0);
                x_generated_tokens += headers
                    .get("x-generated-tokens")
                    .and_then(|v| v.to_str().ok()?.parse().ok())
                    .unwrap_or(0);

                prompt_tokens += details.prefill.len() as u32;
                completion_tokens += details.generated_tokens;
                total_tokens += details.prefill.len() as u32 + details.generated_tokens;

                Ok(CompletionComplete {
                    finish_reason: details.finish_reason.format(true),
                    index: index as u32,
                    logprobs: None,
                    text: generation.generated_text,
                })
            })
            .collect::<Result<Vec<_>, _>>()
            .map_err(|(status, Json(err))| (status, Json(err)))?;

        let response = Completion::Final(CompletionFinal {
            id: "".to_string(),
            created: current_time,
            model: info.model_id.clone(),
            system_fingerprint: format!(
                "{}-{}",
                info.version,
                info.docker_label.unwrap_or("native")
            ),
            choices,
            usage: Usage {
                prompt_tokens,
                completion_tokens,
                total_tokens,
            },
        });

        // headers similar to `generate` but aggregated
        let mut headers = HeaderMap::new();
        if let Some(x_compute_type) = x_compute_type {
            headers.insert("x-compute-type", x_compute_type.parse().unwrap());
        }
        headers.insert("x-compute-characters", x_compute_characters.into());
        headers.insert("x-total-time", x_total_time.into());
        headers.insert("x-validation-time", x_validation_time.into());
        headers.insert("x-queue-time", x_queue_time.into());
        headers.insert("x-inference-time", x_inference_time.into());
        headers.insert("x-time-per-token", x_time_per_token.into());
        headers.insert("x-prompt-tokens", x_prompt_tokens.into());
        headers.insert("x-generated-tokens", x_generated_tokens.into());
        if let Some(x_accel_buffering) = x_accel_buffering {
            headers.insert("x-accel-buffering", x_accel_buffering.parse().unwrap());
        }
        Ok((headers, Json(response)).into_response())
    }
}

/// Generate tokens
#[utoipa::path(
post,
tag = "Text Generation Inference",
path = "/v1/chat/completions",
request_body = ChatRequest,
responses(
(status = 200, description = "Generated Chat Completion",
content(
("application/json" = ChatCompletion),
("text/event-stream" = ChatCompletionChunk),
)),
(status = 424, description = "Generation Error", body = ErrorResponse,
example = json ! ({"error": "Request failed during generation"})),
(status = 429, description = "Model is overloaded", body = ErrorResponse,
example = json ! ({"error": "Model is overloaded"})),
(status = 422, description = "Input validation error", body = ErrorResponse,
example = json ! ({"error": "Input validation error"})),
(status = 500, description = "Incomplete generation", body = ErrorResponse,
example = json ! ({"error": "Incomplete generation"})),
)
)]
#[instrument(
skip_all,
fields(
// parameters = ? req.parameters,
total_time,
validation_time,
queue_time,
inference_time,
time_per_token,
seed,
)
)]
async fn chat_completions(
    Extension(infer): Extension<Infer>,
    Extension(compute_type): Extension<ComputeType>,
    Extension(info): Extension<Info>,
    Json(chat): Json<ChatRequest>,
) -> Result<Response, (StatusCode, Json<ErrorResponse>)> {
    let span = tracing::Span::current();
    metrics::counter!("tgi_request_count").increment(1);
    let ChatRequest {
        stream,
        stream_options,
        logprobs,
        ..
<<<<<<< HEAD
    } = chat.clone();
    let (generate_request, using_tools): (GenerateRequest, bool) =
        chat.try_into_generate(&infer)?;

    let logprobs = logprobs.unwrap_or_default();
=======
    } = req;

    let repetition_penalty = presence_penalty.map(|x| x + 2.0);
    let logprobs = logprobs.unwrap_or(false);
    let tool_prompt = tool_prompt.unwrap_or_default();
    let stop = stop.unwrap_or_default();
    // enable greedy only when temperature is 0
    let (do_sample, temperature) = match temperature {
        Some(temperature) if temperature == 0.0 => (false, None),
        other => (true, other),
    };

    // extract tool grammar if present
    let tool_grammar = match ToolGrammar::apply(tools, tool_choice) {
        Ok(grammar) => grammar,
        Err(err) => {
            metrics::increment_counter!("tgi_request_failure", "err" => "validation");
            tracing::error!("{err}");
            return Err((
                StatusCode::UNPROCESSABLE_ENTITY,
                Json(ErrorResponse {
                    error: err.to_string(),
                    error_type: err.error_type().to_string(),
                }),
            ));
        }
    };

    let grammar_with_prompt = tool_grammar
        .as_ref()
        .map(|t| (GrammarType::Json(serde_json::json!(t)), tool_prompt));

    let typed_grammar = grammar_with_prompt
        .as_ref()
        .map(|(grammar, _)| grammar.clone());

    // apply chat template to flatten the request into a single input
    let inputs = match infer.apply_chat_template(messages, grammar_with_prompt) {
        Ok(inputs) => inputs,
        Err(err) => {
            metrics::increment_counter!("tgi_request_failure", "err" => "validation");
            tracing::error!("{err}");
            return Err((
                StatusCode::UNPROCESSABLE_ENTITY,
                Json(ErrorResponse {
                    error: err.to_string(),
                    error_type: err.error_type().to_string(),
                }),
            ));
        }
    };

    // build the request passing some parameters
    let generate_request = GenerateRequest {
        inputs: inputs.to_string(),
        parameters: GenerateParameters {
            best_of: None,
            temperature,
            repetition_penalty,
            frequency_penalty: req.frequency_penalty,
            top_k: None,
            top_p: req.top_p,
            typical_p: None,
            do_sample,
            max_new_tokens: max_tokens,
            return_full_text: None,
            stop,
            truncate: None,
            watermark: false,
            details: true,
            decoder_input_details: !stream,
            seed,
            top_n_tokens: req.top_logprobs,
            grammar: typed_grammar,
        },
    };
>>>>>>> 61309b28

    // static values that will be returned in all cases
    let model_id = info.model_id.clone();
    let system_fingerprint = format!("{}-{}", info.version, info.docker_label.unwrap_or("native"));

    // switch on stream
    if stream {
        // pass this callback to the stream generation and build the required event structure
        let on_message_callback = move |stream_token: StreamResponse| {
            let event = Event::default();

            let current_time = std::time::SystemTime::now()
                .duration_since(std::time::UNIX_EPOCH)
                .unwrap_or_else(|_| std::time::Duration::from_secs(0))
                .as_secs();

            let logprobs = logprobs.then(|| {
                ChatCompletionLogprobs::from((stream_token.token.clone(), stream_token.top_tokens))
            });

            // replace the content with the tool calls if grammar is present
            let (content, tool_calls) = if using_tools {
                (None, Some(vec![stream_token.token.text]))
            } else {
                let content = if !stream_token.token.special {
                    Some(stream_token.token.text)
                } else {
                    None
                };

                (content, None)
            };

            let (usage, finish_reason) = match stream_token.details {
                Some(details) => {
                    let usage = if stream_options
                        .as_ref()
                        .map(|s| s.include_usage)
                        .unwrap_or(false)
                    {
                        let completion_tokens = details.generated_tokens;
                        let prompt_tokens = details.input_length;
                        let total_tokens = prompt_tokens + completion_tokens;
                        Some(Usage {
                            completion_tokens,
                            prompt_tokens,
                            total_tokens,
                        })
                    } else {
                        None
                    };
                    (usage, Some(details.finish_reason.format(true)))
                }
                None => (None, None),
            };
            event
                .json_data(CompletionType::ChatCompletionChunk(
                    ChatCompletionChunk::new(
                        model_id.clone(),
                        system_fingerprint.clone(),
                        content,
                        tool_calls,
                        current_time,
                        logprobs,
                        finish_reason,
                        usage,
                    ),
                ))
                .unwrap_or_else(|e| {
                    println!("Failed to serialize ChatCompletionChunk: {:?}", e);
                    Event::default()
                })
        };

        let (headers, response_stream) = generate_stream_internal(
            infer,
            compute_type,
            Json(generate_request),
            on_message_callback,
            span,
        )
        .await;

        let response_stream = response_stream.chain(futures::stream::once(async {
            Ok(Event::default().data("[DONE]"))
        }));

        let sse = Sse::new(response_stream).keep_alive(KeepAlive::default());
        Ok((headers, sse).into_response())
    } else {
        let (headers, Json(generation)) =
            generate_internal(Extension(infer), compute_type, Json(generate_request), span).await?;

        let current_time = std::time::SystemTime::now()
            .duration_since(std::time::UNIX_EPOCH)
            .unwrap_or_else(|_| std::time::Duration::from_secs(0))
            .as_secs();

        let (tool_calls, output) = if using_tools {
            let gen_text_value: Value =
                serde_json::from_str(&generation.generated_text).map_err(|e| {
                    InferError::ToolError(format!(
                        "Failed to parse generated text: {} {:?}",
                        e, generation.generated_text
                    ))
                })?;
            let function = gen_text_value.get("function").ok_or(InferError::ToolError(
                "No function found in generated text".to_string(),
            ))?;

            let name = function
                .get("_name")
                .and_then(Value::as_str)
                .ok_or(InferError::ToolError(
                    "No _name found in generated text".to_string(),
                ))?
                .to_string();

            let mut arguments = function.clone();
            if let Value::Object(ref mut props) = arguments {
                props.remove("_name");
            }
            match name.as_str() {
                "notify_error" => {
                    // parse the error message
                    let error_message = arguments
                        .get("error")
                        .and_then(Value::as_str)
                        .ok_or_else(|| {
                            InferError::ToolError(
                                "No error message found in generated text".to_string(),
                            )
                        })?
                        .to_string();
                    (None, Some(error_message))
                }
                _ => {
                    let tool_calls = vec![ToolCall {
                        id: "0".to_string(),
                        r#type: "function".to_string(),
                        function: FunctionDefinition {
                            description: None,
                            name,
                            arguments,
                        },
                    }];
                    (Some(tool_calls), None)
                }
            }
        } else {
            (None, Some(generation.generated_text))
        };
        // build the complete response object with the full text
        let response = CompletionType::ChatCompletion(ChatCompletion::new(
            model_id,
            system_fingerprint,
            output,
            current_time,
            generation.details.unwrap(),
            logprobs,
            tool_calls,
        ));

        // wrap generation inside a Vec to match api-inference
        Ok((headers, Json(response)).into_response())
    }
}

/// Tokenize inputs
#[utoipa::path(
post,
tag = "Text Generation Inference",
path = "/tokenize",
request_body = GenerateRequest,
responses(
(status = 200, description = "Tokenized ids", body = TokenizeResponse),
(status = 404, description = "No tokenizer found", body = ErrorResponse,
example = json ! ({"error": "No fast tokenizer available"})),
)
)]
#[instrument(skip_all)]
async fn tokenize(
    Extension(infer): Extension<Infer>,
    Json(req): Json<GenerateRequest>,
) -> Result<Json<TokenizeResponse>, (StatusCode, Json<ErrorResponse>)> {
    let input = req.inputs.clone();
    let encoding = infer.tokenize(req).await?;
    if let Some(encoding) = encoding {
        let tokens: Vec<SimpleToken> = encoding
            .get_ids()
            .iter()
            .zip(encoding.get_offsets())
            .map(|(&id, &(start, stop))| {
                let text = input
                    .chars()
                    .skip(start)
                    .take(stop - start)
                    .collect::<String>();
                SimpleToken {
                    id,
                    text,
                    start,
                    stop,
                }
            })
            .collect();
        Ok(Json(TokenizeResponse(tokens)))
    } else {
        Err((
            StatusCode::NOT_FOUND,
            Json(ErrorResponse {
                error: "No fast tokenizer or tokenizer.json for this model".to_string(),
                error_type: "no fast tokenizer".to_string(),
            }),
        ))
    }
}

/// Prometheus metrics scrape endpoint
#[utoipa::path(
    get,
    tag = "Text Generation Inference",
    path = "/metrics",
    responses((status = 200, description = "Prometheus Metrics", body = String))
)]
async fn metrics(prom_handle: Extension<PrometheusHandle>) -> String {
    prom_handle.render()
}

#[derive(Clone, Debug)]
pub(crate) struct ComputeType(String);

// OpenAPI documentation
#[derive(OpenApi)]
#[openapi(
paths(
health,
get_model_info,
compat_generate,
generate,
generate_stream,
chat_completions,
completions,
tokenize,
metrics,
openai_get_model_info,
),
components(
schemas(
Info,
CompatGenerateRequest,
GenerateRequest,
GrammarType,
ChatRequest,
Message,
MessageContent,
MessageChunk,
Url,
FunctionName,
OutputMessage,
TextMessage,
ToolCallMessage,
ToolCallDelta,
ChatCompletionComplete,
ChatCompletionChoice,
ChatCompletionDelta,
ChatCompletionChunk,
ChatCompletionLogprob,
ChatCompletionLogprobs,
ChatCompletionTopLogprob,
ChatCompletion,
CompletionRequest,
CompletionComplete,
Chunk,
Completion,
CompletionFinal,
Prompt,
GenerateParameters,
PrefillToken,
Token,
GenerateResponse,
TokenizeResponse,
SimpleToken,
BestOfSequence,
Details,
FinishReason,
StreamResponse,
StreamDetails,
ErrorResponse,
GrammarType,
Usage,
StreamOptions,
DeltaToolCall,
ToolType,
Tool,
ToolCall,
Function,
FunctionDefinition,
ToolChoice,
ModelInfo,
)
),
tags(
(name = "Text Generation Inference", description = "Hugging Face Text Generation Inference API")
),
info(
title = "Text Generation Inference",
license(
name = "Apache 2.0",
url = "https://www.apache.org/licenses/LICENSE-2.0"
)
)
)]
pub struct ApiDoc;

pub fn schema() -> ApiDoc {
    ApiDoc
}

/// Serving method
#[allow(clippy::too_many_arguments)]
pub async fn run(
    backend: impl Backend + Send + Sync + 'static,
    max_concurrent_requests: usize,
    max_best_of: usize,
    max_stop_sequences: usize,
    max_top_n_tokens: u32,
    max_input_tokens: usize,
    max_total_tokens: usize,
    validation_workers: usize,
    api_key: Option<String>,
    tokenizer_name: String,
    tokenizer_config_path: Option<String>,
    revision: Option<String>,
    hostname: String,
    port: u16,
    cors_allow_origin: Option<Vec<String>>,
    ngrok: bool,
    _ngrok_authtoken: Option<String>,
    _ngrok_edge: Option<String>,
    messages_api_enabled: bool,
    disable_grammar_support: bool,
    max_client_batch_size: usize,
    usage_stats_level: usage_stats::UsageStatsLevel,
) -> Result<(), WebServerError> {
    // CORS allowed origins
    // map to go inside the option and then map to parse from String to HeaderValue
    // Finally, convert to AllowOrigin
    let allow_origin: Option<AllowOrigin> = cors_allow_origin.map(|cors_allow_origin| {
        AllowOrigin::list(
            cors_allow_origin
                .iter()
                .map(|origin| origin.parse::<HeaderValue>().unwrap()),
        )
    });

    // Parse Huggingface hub token
    let authorization_token = std::env::var("HF_TOKEN")
        .or_else(|_| std::env::var("HUGGING_FACE_HUB_TOKEN"))
        .ok();

    // Tokenizer instance
    // This will only be used to validate payloads
    let local_path = Path::new(&tokenizer_name);

    // Shared API builder initialization
    let api_builder = || {
        let mut builder = ApiBuilder::new()
            .with_progress(false)
            .with_token(authorization_token);

        if let Ok(cache_dir) = std::env::var("HUGGINGFACE_HUB_CACHE") {
            builder = builder.with_cache_dir(cache_dir.into());
        }

        builder
    };

    // Decide if we need to use the API based on the revision and local path
    let use_api = revision.is_some() || !local_path.exists() || !local_path.is_dir();

    // Initialize API if needed
    #[derive(Clone)]
    enum Type {
        Api(Api),
        Cache(Cache),
        None,
    }
    let api = if use_api {
        if std::env::var("HF_HUB_OFFLINE") == Ok("1".to_string()) {
            let cache = std::env::var("HUGGINGFACE_HUB_CACHE")
                .map_err(|_| ())
                .map(|cache_dir| Cache::new(cache_dir.into()))
                .unwrap_or_else(|_| Cache::default());
            tracing::warn!("Offline mode active using cache defaults");
            Type::Cache(cache)
        } else {
            tracing::info!("Using the Hugging Face API");
            match api_builder().build() {
                Ok(api) => Type::Api(api),
                Err(_) => {
                    tracing::warn!("Unable to build the Hugging Face API");
                    Type::None
                }
            }
        }
    } else {
        Type::None
    };

    // Load tokenizer and model info
    let (
        tokenizer_filename,
        config_filename,
        tokenizer_config_filename,
        preprocessor_config_filename,
        processor_config_filename,
        model_info,
    ) = match api {
        Type::None => (
            Some(local_path.join("tokenizer.json")),
            Some(local_path.join("config.json")),
            Some(local_path.join("tokenizer_config.json")),
            Some(local_path.join("preprocessor_config.json")),
            Some(local_path.join("processor_config.json")),
            None,
        ),
        Type::Api(api) => {
            let api_repo = api.repo(Repo::with_revision(
                tokenizer_name.to_string(),
                RepoType::Model,
                revision.clone().unwrap_or_else(|| "main".to_string()),
            ));

            let tokenizer_filename = match api_repo.get("tokenizer.json").await {
                Ok(tokenizer_filename) => Some(tokenizer_filename),
                Err(_) => get_base_tokenizer(&api, &api_repo).await,
            };
            let config_filename = api_repo.get("config.json").await.ok();
            let tokenizer_config_filename = api_repo.get("tokenizer_config.json").await.ok();
            let preprocessor_config_filename = api_repo.get("preprocessor_config.json").await.ok();
            let processor_config_filename = api_repo.get("processor_config.json").await.ok();

            let model_info = if let Some(model_info) = get_hub_model_info(&api_repo).await {
                Some(model_info)
            } else {
                tracing::warn!("Could not retrieve model info from the Hugging Face hub.");
                None
            };
            (
                tokenizer_filename,
                config_filename,
                tokenizer_config_filename,
                preprocessor_config_filename,
                processor_config_filename,
                model_info,
            )
        }
        Type::Cache(cache) => {
            let repo = cache.repo(Repo::with_revision(
                tokenizer_name.to_string(),
                RepoType::Model,
                revision.clone().unwrap_or_else(|| "main".to_string()),
            ));
            (
                repo.get("tokenizer.json"),
                repo.get("config.json"),
                repo.get("tokenizer_config.json"),
                repo.get("preprocessor_config.json"),
                repo.get("processor_config.json"),
                None,
            )
        }
    };

    // Read the JSON contents of the file as an instance of 'HubTokenizerConfig'.
    let tokenizer_config: Option<HubTokenizerConfig> = if let Some(filename) = tokenizer_config_path
    {
        HubTokenizerConfig::from_file(filename)
    } else {
        tokenizer_config_filename.and_then(HubTokenizerConfig::from_file)
    };
    let tokenizer_config = tokenizer_config.unwrap_or_else(|| {
        tracing::warn!("Could not find tokenizer config locally and no API specified");
        HubTokenizerConfig::default()
    });

    let tokenizer: Option<Tokenizer> = tokenizer_filename.and_then(|filename| {
        use pyo3::prelude::*;
        let convert = pyo3::Python::with_gil(|py| -> PyResult<()> {
            let transformers = py.import_bound("transformers")?;
            let auto = transformers.getattr("AutoTokenizer")?;
            let from_pretrained = auto.getattr("from_pretrained")?;
            let args = (tokenizer_name.to_string(),);
            let kwargs = [(
                "revision",
                revision.clone().unwrap_or_else(|| "main".to_string()),
            )]
            .into_py_dict_bound(py);
            let tokenizer = from_pretrained.call(args, Some(&kwargs))?;
            let save = tokenizer.getattr("save_pretrained")?;
            let args = ("out".to_string(),);
            save.call1(args)?;
            Ok(())
        });
        //.inspect_err(|err| {
        //    tracing::error!("Failed to import python tokenizer {err}");
        //});
        let filename = if convert.is_ok() {
            // If we have correctly loaded and resaved with transformers
            // We might have modified the tokenizer.json according to transformers
            "out/tokenizer.json".into()
        } else {
            filename
        };
        Tokenizer::from_file(filename).ok()
    });

    let config: Option<Config> = config_filename.and_then(|filename| {
        std::fs::read_to_string(filename)
            .ok()
            .as_ref()
            .and_then(|c| {
                let config: Result<Config, _> = serde_json::from_str(c);
                if let Err(err) = &config {
                    tracing::warn!("Could not parse config {err:?}");
                }
                config.ok()
            })
    });
    let model_info = model_info.unwrap_or_else(|| HubModelInfo {
        model_id: tokenizer_name.to_string(),
        sha: None,
        pipeline_tag: None,
    });

    let processor_config = processor_config_filename
        .and_then(HubProcessorConfig::from_file)
        .unwrap_or_default();

    let preprocessor_config: Option<HubPreprocessorConfig> =
        preprocessor_config_filename.and_then(HubPreprocessorConfig::from_file);

    tracing::info!("Using config {config:?}");
    if tokenizer.is_none() {
        tracing::warn!("Could not find a fast tokenizer implementation for {tokenizer_name}");
        tracing::warn!("Rust input length validation and truncation is disabled");
    }

    // Only send usage stats when TGI is run in container and the function returns Some
    let is_container = matches!(usage_stats::is_container(), Ok(true));
    let user_agent = match (usage_stats_level, is_container) {
        (usage_stats::UsageStatsLevel::On | usage_stats::UsageStatsLevel::NoStack, true) => {
            let reduced_args = usage_stats::Args::new(
                config.clone(),
                tokenizer_config.tokenizer_class.clone(),
                max_concurrent_requests,
                max_best_of,
                max_stop_sequences,
                max_top_n_tokens,
                max_input_tokens,
                max_total_tokens,
                // waiting_served_ratio,
                // max_batch_prefill_tokens,
                // max_batch_total_tokens,
                // max_waiting_tokens,
                // max_batch_size,
                revision.clone(),
                validation_workers,
                messages_api_enabled,
                disable_grammar_support,
                max_client_batch_size,
                usage_stats_level,
            );
            Some(usage_stats::UserAgent::new(reduced_args))
        }
        _ => None,
    };

    if let Some(ref ua) = user_agent {
        let start_event =
            usage_stats::UsageStatsEvent::new(ua.clone(), usage_stats::EventType::Start, None);
        tokio::spawn(async move {
            start_event.send().await;
        });
    };
    let compat_return_full_text = match &model_info.pipeline_tag {
        None => {
            tracing::warn!("no pipeline tag found for model {tokenizer_name}");
            true
        }
        Some(pipeline_tag) => pipeline_tag.as_str() == "text-generation",
    };
    let result = start(
        backend,
        max_concurrent_requests,
        max_best_of,
        max_stop_sequences,
        max_top_n_tokens,
        max_input_tokens,
        max_total_tokens,
        validation_workers,
        api_key,
        config,
        (tokenizer, tokenizer_config),
        (preprocessor_config, processor_config),
        hostname,
        port,
        ngrok,
        _ngrok_authtoken,
        _ngrok_edge,
        messages_api_enabled,
        disable_grammar_support,
        max_client_batch_size,
        model_info,
        compat_return_full_text,
        allow_origin,
    )
    .await;

    if let Some(ua) = user_agent {
        match result {
            Ok(_) => {
                let stop_event = usage_stats::UsageStatsEvent::new(
                    ua.clone(),
                    usage_stats::EventType::Stop,
                    None,
                );
                stop_event.send().await;
                Ok(())
            }
            Err(e) => {
                let description = match usage_stats_level {
                    usage_stats::UsageStatsLevel::On => Some(e.to_string()),
                    usage_stats::UsageStatsLevel::NoStack => Some("unknow_error".to_string()),
                    _ => None,
                };
                let event = usage_stats::UsageStatsEvent::new(
                    ua.clone(),
                    usage_stats::EventType::Error,
                    description,
                );
                event.send().await;

                Err(e)
            }
        }
    } else {
        result
    }
}

#[allow(clippy::too_many_arguments)]
async fn start(
    backend: impl Backend + Send + Sync + 'static,
    max_concurrent_requests: usize,
    max_best_of: usize,
    max_stop_sequences: usize,
    max_top_n_tokens: u32,
    max_input_tokens: usize,
    max_total_tokens: usize,
    validation_workers: usize,
    api_key: Option<String>,
    config: Option<Config>,
    (tokenizer, tokenizer_config): (Option<Tokenizer>, HubTokenizerConfig),
    (preprocessor_config, processor_config): (Option<HubPreprocessorConfig>, HubProcessorConfig),
    hostname: String,
    port: u16,
    ngrok: bool,
    _ngrok_authtoken: Option<String>,
    _ngrok_edge: Option<String>,
    messages_api_enabled: bool,
    disable_grammar_support: bool,
    max_client_batch_size: usize,
    model_info: HubModelInfo,
    compat_return_full_text: bool,
    allow_origin: Option<AllowOrigin>,
) -> Result<(), WebServerError> {
    // Determine the server port based on the feature and environment variable.
    let port = if cfg!(feature = "google") {
        std::env::var("AIP_HTTP_PORT")
            .map(|aip_http_port| aip_http_port.parse::<u16>().unwrap_or(port))
            .unwrap_or(port)
    } else {
        port
    };

    let addr = match hostname.parse() {
        Ok(ip) => SocketAddr::new(ip, port),
        Err(_) => {
            tracing::warn!("Invalid hostname, defaulting to 0.0.0.0");
            SocketAddr::new(IpAddr::V4(Ipv4Addr::new(0, 0, 0, 0)), port)
        }
    };

    // Create state
    let validation = Validation::new(
        validation_workers,
        tokenizer,
        config,
        preprocessor_config,
        max_best_of,
        max_stop_sequences,
        max_top_n_tokens,
        max_input_tokens,
        max_total_tokens,
        disable_grammar_support,
    );

    let infer = Infer::new(
        backend,
        validation,
        max_concurrent_requests,
        tokenizer_config,
        processor_config,
    );

    // Duration buckets
    let duration_matcher = Matcher::Suffix(String::from("duration"));
    let n_duration_buckets = 35;
    let mut duration_buckets = Vec::with_capacity(n_duration_buckets);
    // Minimum duration in seconds
    let mut value = 0.0001;
    for _ in 0..n_duration_buckets {
        // geometric sequence
        value *= 1.5;
        duration_buckets.push(value);
    }
    // Input Length buckets
    let input_length_matcher = Matcher::Full(String::from("tgi_request_input_length"));
    let input_length_buckets: Vec<f64> = (0..100)
        .map(|x| (max_input_tokens as f64 / 100.0) * (x + 1) as f64)
        .collect();
    // Generated tokens buckets
    let generated_tokens_matcher = Matcher::Full(String::from("tgi_request_generated_tokens"));
    let generated_tokens_buckets: Vec<f64> = (0..100)
        .map(|x| (max_total_tokens as f64 / 100.0) * (x + 1) as f64)
        .collect();
    // Input Length buckets
    let max_new_tokens_matcher = Matcher::Full(String::from("tgi_request_max_new_tokens"));
    let max_new_tokens_buckets: Vec<f64> = (0..100)
        .map(|x| (max_total_tokens as f64 / 100.0) * (x + 1) as f64)
        .collect();
    // Batch size buckets
    let batch_size_matcher = Matcher::Full(String::from("tgi_batch_next_size"));
    let batch_size_buckets: Vec<f64> = (0..1024).map(|x| (x + 1) as f64).collect();
    // Speculated tokens buckets
    // let skipped_matcher = Matcher::Full(String::from("tgi_request_skipped_tokens"));
    // let skipped_buckets: Vec<f64> = (0..shard_info.speculate + 1).map(|x| x as f64).collect();

    // Prometheus handler
    let builder = PrometheusBuilder::new()
        .set_buckets_for_metric(duration_matcher, &duration_buckets)
        .unwrap()
        .set_buckets_for_metric(input_length_matcher, &input_length_buckets)
        .unwrap()
        .set_buckets_for_metric(generated_tokens_matcher, &generated_tokens_buckets)
        .unwrap()
        .set_buckets_for_metric(max_new_tokens_matcher, &max_new_tokens_buckets)
        .unwrap()
        .set_buckets_for_metric(batch_size_matcher, &batch_size_buckets)
        .unwrap();
    // .set_buckets_for_metric(skipped_matcher, &skipped_buckets)
    // .unwrap();
    // See: https://github.com/metrics-rs/metrics/issues/467#issuecomment-2022755151
    let (recorder, _) = builder
        .build()
        .expect("failed to build prometheus recorder");
    let prom_handle = recorder.handle();
    metrics::set_global_recorder(recorder).expect("Failed to set global recorder");

    // Metrics descriptions
    metrics::describe_counter!("tgi_request_success", "Number of successful requests");
    metrics::describe_histogram!(
        "tgi_request_duration",
        metrics::Unit::Seconds,
        "Request duration"
    );
    metrics::describe_histogram!(
        "tgi_request_validation_duration",
        metrics::Unit::Seconds,
        "Request validation duration"
    );
    metrics::describe_histogram!(
        "tgi_request_queue_duration",
        metrics::Unit::Seconds,
        "Request queue duration"
    );
    metrics::describe_histogram!(
        "tgi_request_inference_duration",
        metrics::Unit::Seconds,
        "Request inference duration"
    );
    metrics::describe_histogram!(
        "tgi_request_mean_time_per_token_duration",
        metrics::Unit::Seconds,
        "Mean time per token per request"
    );
    metrics::describe_histogram!(
        "tgi_request_generated_tokens",
        metrics::Unit::Count,
        "Generated tokens per request"
    );
    metrics::describe_counter!(
        "tgi_batch_inference_count",
        metrics::Unit::Count,
        "Inference calls per method (prefill or decode)"
    );
    metrics::describe_counter!(
        "tgi_request_count",
        metrics::Unit::Count,
        "Total number of requests"
    );
    metrics::describe_counter!(
        "tgi_batch_inference_success",
        metrics::Unit::Count,
        "Number of successful inference calls per method (prefill or decode)"
    );
    metrics::describe_gauge!(
        "tgi_batch_current_size",
        metrics::Unit::Count,
        "Current batch size"
    );
    metrics::describe_gauge!("tgi_queue_size", metrics::Unit::Count, "Current queue size");
    metrics::describe_gauge!(
        "tgi_batch_current_max_tokens",
        metrics::Unit::Count,
        "Maximum tokens for the current batch"
    );
    metrics::describe_gauge!(
        "tgi_batch_total_tokens",
        metrics::Unit::Count,
        "Maximum amount of tokens in total."
    );
    metrics::describe_histogram!(
        "tgi_request_max_new_tokens",
        metrics::Unit::Count,
        "Maximum new tokens per request"
    );
    metrics::describe_histogram!(
        "tgi_batch_inference_duration",
        metrics::Unit::Seconds,
        "Batch inference duration"
    );
    metrics::describe_histogram!(
        "tgi_batch_forward_duration",
        metrics::Unit::Seconds,
        "Batch forward duration per method (prefill or decode)"
    );
    metrics::describe_histogram!(
        "tgi_request_skipped_tokens",
        metrics::Unit::Count,
        "Speculated tokens per request"
    );
    metrics::describe_histogram!(
        "tgi_batch_filter_duration",
        metrics::Unit::Seconds,
        "Time spent filtering batches and sending generated tokens per method (prefill or decode)"
    );
    metrics::describe_histogram!(
        "tgi_request_queue_duration",
        metrics::Unit::Seconds,
        "Time spent in the queue per request"
    );
    metrics::describe_histogram!(
        "tgi_request_validation_duration",
        metrics::Unit::Seconds,
        "Time spent validating the request"
    );
    metrics::describe_histogram!(
        "tgi_request_duration",
        metrics::Unit::Seconds,
        "Total time spent processing the request"
    );
    metrics::describe_histogram!(
        "tgi_batch_decode_duration",
        metrics::Unit::Seconds,
        "Time spent decoding a batch per method (prefill or decode)"
    );
    metrics::describe_histogram!(
        "tgi_request_input_length",
        metrics::Unit::Count,
        "Input token length per request"
    );
    metrics::describe_histogram!(
        "tgi_batch_next_size",
        metrics::Unit::Count,
        "Batch size of the next batch"
    );

    // CORS layer
    let allow_origin = allow_origin.unwrap_or(AllowOrigin::any());
    let cors_layer = CorsLayer::new()
        .allow_methods([Method::GET, Method::POST])
        .allow_headers([http::header::CONTENT_TYPE])
        .allow_origin(allow_origin);

    // Endpoint info
    let info = Info {
        model_id: model_info.model_id,
        model_sha: model_info.sha,
        // model_dtype: shard_info.dtype,
        // model_device_type: shard_info.device_type,
        model_pipeline_tag: model_info.pipeline_tag,
        max_concurrent_requests,
        max_best_of,
        max_stop_sequences,
        max_input_tokens,
        max_total_tokens,
        // waiting_served_ratio,
        // max_batch_total_tokens,
        // max_waiting_tokens,
        // max_batch_size,
        validation_workers,
        max_client_batch_size,
        router: env!("CARGO_PKG_NAME"),
        version: env!("CARGO_PKG_VERSION"),
        sha: option_env!("VERGEN_GIT_SHA"),
        docker_label: option_env!("DOCKER_LABEL"),
    };

    #[allow(unused_mut)] // mut is needed for conditional compilation
    let mut doc = ApiDoc::openapi();

    #[cfg(feature = "google")]
    {
        use crate::vertex::__path_vertex_compatibility;
        use crate::vertex::{VertexInstance, VertexRequest, VertexResponse};

        #[derive(OpenApi)]
        #[openapi(
            paths(vertex_compatibility),
            components(schemas(VertexInstance, VertexRequest, VertexResponse))
        )]
        struct VertexApiDoc;

        doc.merge(VertexApiDoc::openapi());
    }

    #[cfg(feature = "kserve")]
    {
        use crate::kserve::{
            InferenceOutput, InferenceRequest, LiveResponse, MetadataServerResponse, OutputChunk,
            ReadyResponse,
        };
        use crate::kserve::{
            __path_kerve_server_metadata, __path_kserve_health_live, __path_kserve_health_ready,
            __path_kserve_model_infer, __path_kserve_model_metadata,
            __path_kserve_model_metadata_ready,
        };

        #[derive(OpenApi)]
        #[openapi(
            paths(
                kserve_health_live,
                kserve_health_ready,
                kerve_server_metadata,
                kserve_model_metadata,
                kserve_model_metadata_ready,
                kserve_model_infer,
            ),
            components(schemas(
                InferenceOutput,
                InferenceRequest,
                LiveResponse,
                MetadataServerResponse,
                OutputChunk,
                ReadyResponse,
            ))
        )]
        struct KServeApiDoc;

        doc.merge(KServeApiDoc::openapi());
    }

    // Configure Swagger UI
    let swagger_ui = SwaggerUi::new("/docs").url("/api-doc/openapi.json", doc);

    // Define base and health routes
    let mut base_routes = Router::new()
        .route("/", post(compat_generate))
        .route("/generate", post(generate))
        .route("/generate_stream", post(generate_stream))
        .route("/v1/chat/completions", post(chat_completions))
        .route("/v1/completions", post(completions))
        .route("/vertex", post(vertex_compatibility))
        .route("/tokenize", post(tokenize));

    if let Some(api_key) = api_key {
        let mut prefix = "Bearer ".to_string();
        prefix.push_str(&api_key);

        // Leak to allow FnMut
        let api_key: &'static str = prefix.leak();

        let auth = move |headers: HeaderMap,
                         request: axum::extract::Request,
                         next: axum::middleware::Next| async move {
            match headers.get(AUTHORIZATION) {
                Some(token) => match token.to_str() {
                    Ok(token_str) if token_str.to_lowercase() == api_key.to_lowercase() => {
                        let response = next.run(request).await;
                        Ok(response)
                    }
                    _ => Err(StatusCode::UNAUTHORIZED),
                },
                None => Err(StatusCode::UNAUTHORIZED),
            }
        };

        base_routes = base_routes.layer(axum::middleware::from_fn(auth))
    }
    let info_routes = Router::new()
        .route("/", get(health))
        .route("/chat_tokenize", post(get_chat_tokenize))
        .route("/info", get(get_model_info))
        .route("/health", get(health))
        .route("/ping", get(health))
        .route("/metrics", get(metrics))
        .route("/v1/models", get(openai_get_model_info));

    // Conditional AWS Sagemaker route
    let aws_sagemaker_route = if messages_api_enabled {
        Router::new().route("/invocations", post(chat_completions)) // Use 'chat_completions' for OAI_ENABLED
    } else {
        Router::new().route("/invocations", post(compat_generate)) // Use 'compat_generate' otherwise
    };

    let compute_type =
        ComputeType(std::env::var("COMPUTE_TYPE").unwrap_or("gpu+optimized".to_string()));

    // Combine routes and layers
    let mut app = Router::new()
        .merge(swagger_ui)
        .merge(base_routes)
        .merge(info_routes)
        .merge(aws_sagemaker_route);

    #[cfg(feature = "google")]
    {
        tracing::info!("Built with `google` feature");
        tracing::info!(
            "Environment variables `AIP_PREDICT_ROUTE` and `AIP_HEALTH_ROUTE` will be respected."
        );
        if let Ok(env_predict_route) = std::env::var("AIP_PREDICT_ROUTE") {
            app = app.route(&env_predict_route, post(vertex_compatibility));
        }
        if let Ok(env_health_route) = std::env::var("AIP_HEALTH_ROUTE") {
            app = app.route(&env_health_route, get(health));
        }
    }

    #[cfg(feature = "kserve")]
    {
        tracing::info!("Built with `kserve` feature");
        app = app
            .route(
                "/v2/models/:model_name/versions/:model_version/infer",
                post(kserve_model_infer),
            )
            .route(
                "/v2/models/:model_name/versions/:model_version",
                get(kserve_model_metadata),
            )
            .route("/v2/health/ready", get(kserve_health_ready))
            .route("/v2/health/live", get(kserve_health_live))
            .route("/v2", get(kerve_server_metadata))
            .route(
                "/v2/models/:model_name/versions/:model_version/ready",
                get(kserve_model_metadata_ready),
            );
    }

    // add layers after routes
    app = app
        .layer(Extension(info))
        .layer(Extension(compat_return_full_text))
        .layer(Extension(infer))
        .layer(Extension(compute_type))
        .layer(Extension(prom_handle.clone()))
        .layer(OtelAxumLayer::default())
        .layer(cors_layer);

    tracing::info!("Connected");

    if ngrok {
        #[cfg(feature = "ngrok")]
        {
            panic!("ngrok feature is not functional with axum=0.7 and hyper=1, waiting on https://github.com/ngrok/ngrok-rust/pull/137/files to re-enable.");

            // Run server
        }
        #[cfg(not(feature = "ngrok"))]
        {
            let _ngrok_authtoken = ngrok_authtoken;
            let _ngrok_domain = ngrok_domain;
            let _ngrok_username = ngrok_username;
            let _ngrok_password = ngrok_password;

            panic!("`text-generation-router` was compiled without the `ngrok` feature");
        }
    } else {
        // Run server

        let listener = tokio::net::TcpListener::bind(&addr).await.unwrap();
        axum::serve(listener, app)
            .with_graceful_shutdown(shutdown_signal())
            .await
            .map_err(|err| WebServerError::Axum(Box::new(err)))?;
    }
    Ok(())
}

/// get model info from the Huggingface Hub
pub async fn get_hub_model_info(api: &ApiRepo) -> Option<HubModelInfo> {
    let response = api.info_request().send().await.ok()?;

    if response.status().is_success() {
        let hub_model_info: HubModelInfo =
            serde_json::from_str(&response.text().await.ok()?).ok()?;
        if let Some(sha) = &hub_model_info.sha {
            tracing::info!(
                "Serving revision {sha} of model {}",
                hub_model_info.model_id
            );
        }
        Some(hub_model_info)
    } else {
        None
    }
}

/// get base tokenizer
pub async fn get_base_tokenizer(api: &Api, api_repo: &ApiRepo) -> Option<PathBuf> {
    let config_filename = api_repo.get("config.json").await.ok()?;

    // Open the file in read-only mode with buffer.
    let file = File::open(config_filename).ok()?;
    let reader = BufReader::new(file);

    // Read the JSON contents of the file as an instance of `User`.
    let config: serde_json::Value = serde_json::from_reader(reader).ok()?;

    if let Some(serde_json::Value::String(base_model_id)) = config.get("base_model_name_or_path") {
        let api_base_repo = api.repo(Repo::with_revision(
            base_model_id.to_string(),
            RepoType::Model,
            "main".to_string(),
        ));

        api_base_repo.get("tokenizer.json").await.ok()
    } else {
        None
    }
}

/// get tokenizer_config from the Huggingface Hub
pub async fn get_tokenizer_config(api_repo: &ApiRepo) -> Option<HubTokenizerConfig> {
    let tokenizer_config_filename = api_repo.get("tokenizer_config.json").await.ok()?;

    // Open the file in read-only mode with buffer.
    let file = File::open(tokenizer_config_filename).ok()?;
    let reader = BufReader::new(file);

    // Read the JSON contents of the file as an instance of 'HubTokenizerConfig'.
    let tokenizer_config: HubTokenizerConfig = serde_json::from_reader(reader)
        .map_err(|e| {
            tracing::warn!("Unable to parse tokenizer config: {}", e);
            e
        })
        .ok()?;

    Some(tokenizer_config)
}

/// Shutdown signal handler
async fn shutdown_signal() {
    let ctrl_c = async {
        signal::ctrl_c()
            .await
            .expect("failed to install Ctrl+C handler");
    };

    #[cfg(unix)]
    let terminate = async {
        signal::unix::signal(signal::unix::SignalKind::terminate())
            .expect("failed to install signal handler")
            .recv()
            .await;
    };

    #[cfg(not(unix))]
    let terminate = std::future::pending::<()>();

    tokio::select! {
        _ = ctrl_c => {},
        _ = terminate => {},
    }

    tracing::info!("signal received, starting graceful shutdown");
    opentelemetry::global::shutdown_tracer_provider();
}

/// Convert to Axum supported formats
impl From<InferError> for (StatusCode, Json<ErrorResponse>) {
    fn from(err: InferError) -> Self {
        let status_code = match err {
            InferError::GenerationError(_) => StatusCode::FAILED_DEPENDENCY,
            InferError::Overloaded(_) => StatusCode::TOO_MANY_REQUESTS,
            InferError::ValidationError(_) => StatusCode::UNPROCESSABLE_ENTITY,
            InferError::IncompleteGeneration => StatusCode::INTERNAL_SERVER_ERROR,
            InferError::IncompleteGenerationStream => StatusCode::INTERNAL_SERVER_ERROR,
            InferError::TemplateError(_) => StatusCode::UNPROCESSABLE_ENTITY,
            InferError::MissingTemplateVariable(_) => StatusCode::UNPROCESSABLE_ENTITY,
            InferError::ToolError(_) => StatusCode::UNPROCESSABLE_ENTITY,
        };

        (
            status_code,
            Json(ErrorResponse {
                error: err.to_string(),
                error_type: err.error_type().to_string(),
            }),
        )
    }
}

impl From<InferError> for Event {
    fn from(err: InferError) -> Self {
        Event::default()
            .json_data(ErrorResponse {
                error: err.to_string(),
                error_type: err.error_type().to_string(),
            })
            .unwrap()
    }
}

#[derive(Debug, Error)]
pub enum WebServerError {
    #[error("Axum error: {0}")]
    Axum(#[from] axum::BoxError),
}

type PreparedInput = (String, Option<GrammarType>, bool);

pub(crate) fn prepare_chat_input(
    infer: &Infer,
    response_format: Option<GrammarType>,
    tools: Option<Vec<Tool>>,
    tool_choice: ToolChoice,
    tool_prompt: &str,
    guideline: Option<String>,
    messages: Vec<Message>,
) -> Result<PreparedInput, InferError> {
    if response_format.is_some() && tools.is_some() {
        return Err(InferError::ToolError(
            "Grammar and tools are mutually exclusive".into(),
        ));
    }

    // when response_format is set, tools are not included when applying the chat template to generate inputs
    if let Some(format) = response_format {
        let inputs = infer.apply_chat_template(guideline, messages, None)?;
        return Ok((inputs, Some(format), false));
    }

    // when no response_format is set and tools are included, apply the chat template with the tools
    // to generate inputs
    if let Some(tools) = tools {
        let (updated_tools, tool_schema) = ToolGrammar::apply(tools, tool_choice)?;

        let grammar = tool_schema
            .as_ref()
            .map(|t| GrammarType::Json(serde_json::json!(t)));

        let inputs: String = infer.apply_chat_template(
            guideline,
            messages,
            Some((updated_tools, tool_prompt.into())),
        )?;
        return Ok((inputs, grammar, tool_schema.is_some()));
    }

    // if no response_format or tools are set simply apply the chat template to generate inputs
    let inputs = infer.apply_chat_template(guideline, messages, None)?;
    Ok((inputs, None, false))
}

#[cfg(test)]
mod tests {
    use super::*;
    use crate::ChatTemplateVersions;
    use crate::HubTokenizerConfig;
    use crate::TokenizerConfigToken;
    use crate::Tool;

    use serde_json::json;

    #[test]
    fn test_prepare_chat_input() {
        // Mock Backend to avoid network requests
        struct MockBackend;

        impl Backend for MockBackend {
            fn schedule(
                &self,
                _request: crate::validation::ValidGenerateRequest,
            ) -> Result<
                tokio_stream::wrappers::UnboundedReceiverStream<
                    Result<InferStreamResponse, InferError>,
                >,
                InferError,
            > {
                unimplemented!("Never called in this test");
            }
            fn health<'a, 'async_trait>(
                &'a self,
                _current_health: bool,
            ) -> core::pin::Pin<
                Box<dyn core::future::Future<Output = bool> + core::marker::Send + 'async_trait>,
            >
            where
                'a: 'async_trait,
                Self: 'async_trait,
            {
                unimplemented!("Never called in this test");
            }
        }

        let backend = MockBackend {};

        let mut tokenizer_config = HubTokenizerConfig::default();

        // mock tokenizer config values
        tokenizer_config.bos_token = Some(TokenizerConfigToken::String("<s>".to_string()));
        tokenizer_config.eos_token = Some(TokenizerConfigToken::String("</s>".to_string()));
        tokenizer_config.chat_template = Some(
            ChatTemplateVersions::Single("{%- if messages[0][\"role\"] == \"system\" %}\n    {%- set system_message = messages[0][\"content\"] %}\n    {%- set loop_messages = messages[1:] %}\n{%- else %}\n    {%- set loop_messages = messages %}\n{%- endif %}\n{%- if not tools is defined %}\n    {%- set tools = none %}\n{%- endif %}\n{%- set user_messages = loop_messages | selectattr(\"role\", \"equalto\", \"user\") | list %}\n\n{#- This block checks for alternating user/assistant messages, skipping tool calling messages #}\n{%- set ns = namespace() %}\n{%- set ns.index = 0 %}\n{%- for message in loop_messages %}\n    {%- if not (message.role == \"tool\" or message.role == \"tool_results\" or (message.tool_calls is defined and message.tool_calls is not none)) %}\n        {%- if (message[\"role\"] == \"user\") != (ns.index % 2 == 0) %}\n            {{- raise_exception(\"After the optional system message, conversation roles must alternate user/assistant/user/assistant/...\") }}\n        {%- endif %}\n        {%- set ns.index = ns.index + 1 %}\n    {%- endif %}\n{%- endfor %}\n\n{{- bos_token }}\n{%- for message in loop_messages %}\n    {%- if message[\"role\"] == \"user\" %}\n        {%- if tools is not none and (message == user_messages[-1]) %}\n            {{- \"[AVAILABLE_TOOLS] [\" }}\n            {%- for tool in tools %}\n                {%- set tool = tool.function %}\n                {{- '{\"type\": \"function\", \"function\": {' }}\n                {%- for key, val in tool.items() if key != \"return\" %}\n                    {%- if val is string %}\n                        {{- '\"' + key + '\": \"' + val + '\"' }}\n                    {%- else %}\n                        {{- '\"' + key + '\": ' + val|tojson }}\n                    {%- endif %}\n                    {%- if not loop.last %}\n                        {{- \", \" }}\n                    {%- endif %}\n                {%- endfor %}\n                {{- \"}}\" }}\n                {%- if not loop.last %}\n                    {{- \", \" }}\n                {%- else %}\n                    {{- \"]\" }}\n                {%- endif %}\n            {%- endfor %}\n            {{- \"[/AVAILABLE_TOOLS]\" }}\n            {%- endif %}\n        {%- if loop.last and system_message is defined %}\n            {{- \"[INST] \" + system_message + \"\\n\\n\" + message[\"content\"] + \"[/INST]\" }}\n        {%- else %}\n            {{- \"[INST] \" + message[\"content\"] + \"[/INST]\" }}\n        {%- endif %}\n    {%- elif message.tool_calls is defined and message.tool_calls is not none %}\n        {{- \"[TOOL_CALLS] [\" }}\n        {%- for tool_call in message.tool_calls %}\n            {%- set out = tool_call.function|tojson %}\n            {{- out[:-1] }}\n            {%- if not tool_call.id is defined or tool_call.id|length != 9 %}\n                {{- raise_exception(\"Tool call IDs should be alphanumeric strings with length 9!\") }}\n            {%- endif %}\n            {{- ', \"id\": \"' + tool_call.id + '\"}' }}\n            {%- if not loop.last %}\n                {{- \", \" }}\n            {%- else %}\n                {{- \"]\" + eos_token }}\n            {%- endif %}\n        {%- endfor %}\n    {%- elif message[\"role\"] == \"assistant\" %}\n        {{- \" \" + message[\"content\"]|trim + eos_token}}\n    {%- elif message[\"role\"] == \"tool_results\" or message[\"role\"] == \"tool\" %}\n        {%- if message.content is defined and message.content.content is defined %}\n            {%- set content = message.content.content %}\n        {%- else %}\n            {%- set content = message.content %}\n        {%- endif %}\n        {{- '[TOOL_RESULTS] {\"content\": ' + content|string + \", \" }}\n        {%- if not message.tool_call_id is defined or message.tool_call_id|length != 9 %}\n            {{- raise_exception(\"Tool call IDs should be alphanumeric strings with length 9!\") }}\n        {%- endif %}\n        {{- '\"call_id\": \"' + message.tool_call_id + '\"}[/TOOL_RESULTS]' }}\n    {%- else %}\n        {{- raise_exception(\"Only user and assistant roles are supported, with the exception of an initial optional system message!\") }}\n    {%- endif %}\n{%- endfor %}\n".to_string())
        );

        let infer = Infer::new(
            backend,
            Validation::new(1, None, None, None, 1, 1, 1, 1, 1, false),
            1,
            tokenizer_config,
            HubProcessorConfig::default(),
        );
        let response_format = None;
        let tools = Some(vec![Tool {
            r#type: "function".to_string(),
            function: FunctionDefinition {
                name: "get_current_weather".to_string(),
                description: Some("Get the current weather".to_string()),
                arguments: json!({
                    "type": "object",
                    "properties": {
                        "location": {
                            "type": "string",
                            "description": "The city and state, e.g. San Francisco, CA"
                        },
                        "format": {
                            "type": "string",
                            "enum": ["celsius", "fahrenheit"],
                            "description": "The temperature unit to use. Infer this from the users location."
                        }
                    },
                    "required": ["location", "format"]
                }),
            },
        }]);
        let tool_prompt = "Given the functions available, please respond with a JSON for a function call with its proper arguments that best answers the given prompt. Respond in the format {name: function name, parameters: dictionary of argument name and its value}.Do not use variables.";
        let guideline = None;
        let messages = vec![Message {
            name: None,
            role: "user".to_string(),
            content: MessageContent::SingleText(
                "What is the weather like in New York?".to_string(),
            ),
        }];

        let result = prepare_chat_input(
            &infer,
            response_format,
            tools,
            ToolChoice(None),
            tool_prompt,
            guideline,
            messages,
        );

        assert!(result.is_ok());
        let (inputs, _grammar, using_tools) = result.unwrap();
        assert_eq!(using_tools, true);
        assert_eq!(inputs, "<s>[AVAILABLE_TOOLS] [{\"type\": \"function\", \"function\": {\"arguments\": {\"properties\":{\"format\":{\"description\":\"The temperature unit to use. Infer this from the users location.\",\"enum\":[\"celsius\",\"fahrenheit\"],\"type\":\"string\"},\"location\":{\"description\":\"The city and state, e.g. San Francisco, CA\",\"type\":\"string\"}},\"required\":[\"location\",\"format\"],\"type\":\"object\"}, \"description\": \"Get the current weather\", \"name\": \"get_current_weather\"}}, {\"type\": \"function\", \"function\": {\"arguments\": {\"properties\":{\"error\":{\"description\":\"The error or issue to notify\",\"type\":\"string\"}},\"required\":[\"error\"],\"type\":\"object\"}, \"description\": \"Notify an error or issue\", \"name\": \"notify_error\"}}][/AVAILABLE_TOOLS][INST] What is the weather like in New York?\n---\nGiven the functions available, please respond with a JSON for a function call with its proper arguments that best answers the given prompt. Respond in the format {name: function name, parameters: dictionary of argument name and its value}.Do not use variables.[/INST]".to_string());
    }
}<|MERGE_RESOLUTION|>--- conflicted
+++ resolved
@@ -1118,90 +1118,11 @@
         stream_options,
         logprobs,
         ..
-<<<<<<< HEAD
     } = chat.clone();
     let (generate_request, using_tools): (GenerateRequest, bool) =
         chat.try_into_generate(&infer)?;
 
     let logprobs = logprobs.unwrap_or_default();
-=======
-    } = req;
-
-    let repetition_penalty = presence_penalty.map(|x| x + 2.0);
-    let logprobs = logprobs.unwrap_or(false);
-    let tool_prompt = tool_prompt.unwrap_or_default();
-    let stop = stop.unwrap_or_default();
-    // enable greedy only when temperature is 0
-    let (do_sample, temperature) = match temperature {
-        Some(temperature) if temperature == 0.0 => (false, None),
-        other => (true, other),
-    };
-
-    // extract tool grammar if present
-    let tool_grammar = match ToolGrammar::apply(tools, tool_choice) {
-        Ok(grammar) => grammar,
-        Err(err) => {
-            metrics::increment_counter!("tgi_request_failure", "err" => "validation");
-            tracing::error!("{err}");
-            return Err((
-                StatusCode::UNPROCESSABLE_ENTITY,
-                Json(ErrorResponse {
-                    error: err.to_string(),
-                    error_type: err.error_type().to_string(),
-                }),
-            ));
-        }
-    };
-
-    let grammar_with_prompt = tool_grammar
-        .as_ref()
-        .map(|t| (GrammarType::Json(serde_json::json!(t)), tool_prompt));
-
-    let typed_grammar = grammar_with_prompt
-        .as_ref()
-        .map(|(grammar, _)| grammar.clone());
-
-    // apply chat template to flatten the request into a single input
-    let inputs = match infer.apply_chat_template(messages, grammar_with_prompt) {
-        Ok(inputs) => inputs,
-        Err(err) => {
-            metrics::increment_counter!("tgi_request_failure", "err" => "validation");
-            tracing::error!("{err}");
-            return Err((
-                StatusCode::UNPROCESSABLE_ENTITY,
-                Json(ErrorResponse {
-                    error: err.to_string(),
-                    error_type: err.error_type().to_string(),
-                }),
-            ));
-        }
-    };
-
-    // build the request passing some parameters
-    let generate_request = GenerateRequest {
-        inputs: inputs.to_string(),
-        parameters: GenerateParameters {
-            best_of: None,
-            temperature,
-            repetition_penalty,
-            frequency_penalty: req.frequency_penalty,
-            top_k: None,
-            top_p: req.top_p,
-            typical_p: None,
-            do_sample,
-            max_new_tokens: max_tokens,
-            return_full_text: None,
-            stop,
-            truncate: None,
-            watermark: false,
-            details: true,
-            decoder_input_details: !stream,
-            seed,
-            top_n_tokens: req.top_logprobs,
-            grammar: typed_grammar,
-        },
-    };
->>>>>>> 61309b28
 
     // static values that will be returned in all cases
     let model_id = info.model_id.clone();
