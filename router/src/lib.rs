--- conflicted
+++ resolved
@@ -393,11 +393,7 @@
     logprob: f32,
 }
 
-<<<<<<< HEAD
-#[derive(Clone, Deserialize, Serialize, Default)]
-=======
-#[derive(Clone, Deserialize, Serialize, ToSchema)]
->>>>>>> 010508ce
+#[derive(Clone, Deserialize, Serialize, ToSchema, Default)]
 pub(crate) struct Usage {
     pub prompt_tokens: u32,
     pub completion_tokens: u32,
