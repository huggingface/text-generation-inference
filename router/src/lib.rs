--- conflicted
+++ resolved
@@ -64,34 +64,6 @@
     }
 }
 
-<<<<<<< HEAD
-=======
-mod json_object_or_string_to_string {
-    use serde::{Deserialize, Deserializer};
-    use serde_json::Value;
-
-    // A custom deserializer that treats both strings and objects as strings.
-    // This provides flexibility with input formats for the 'grammar' field.
-    pub fn deserialize<'de, D>(deserializer: D) -> Result<String, D::Error>
-    where
-        D: Deserializer<'de>,
-    {
-        let value = Value::deserialize(deserializer)?;
-
-        match value {
-            Value::String(s) => Ok(s),
-            // Safely handle serialization and return an error if it fails
-            Value::Object(o) => {
-                serde_json::to_string(&o).map_err(|e| serde::de::Error::custom(e.to_string()))
-            }
-            _ => Err(serde::de::Error::custom(
-                "expected string or object for grammar",
-            )),
-        }
-    }
-}
-
->>>>>>> df230625
 #[derive(Clone, Debug, Deserialize, ToSchema)]
 #[serde(tag = "type", content = "value")]
 pub(crate) enum GrammarType {
