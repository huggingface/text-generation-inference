name: Server Tests

on:
  pull_request:
    paths:
      - ".github/workflows/tests.yaml"
      - "server/**"
      - "proto/**"
      - "router/**"
      - "launcher/**"
      - "Cargo.lock"
      - "rust-toolchain.toml"

concurrency:
  group: ${{ github.workflow }}-${{ github.head_ref || github.run_id }}
  cancel-in-progress: true

jobs:
  run_tests:
    runs-on: ubuntu-latest

    env:
      SCCACHE_GHA_ENABLED: "on"
      RUSTC_WRAPPER: /usr/local/bin/sccache
      SCCACHE: 0.3.3

    steps:
      - uses: actions/checkout@v2
      - name: Set up Python
        uses: actions/setup-python@v1
        with:
          python-version: 3.9
      - name: Install Rust
        uses: actions-rs/toolchain@v1
        with:
          # Released on: 02 May, 2024
          # https://releases.rs/docs/1.78.0/
          toolchain: 1.79.0
          override: true
          components: rustfmt, clippy
      - name: Install Protoc
        uses: arduino/setup-protoc@v1
      - name: Clean unused files
        run: |
          sudo rm -rf /usr/local/lib/android # will release about 10 GB if you don't need Android
          sudo rm -rf /usr/share/dotnet # will release about 20GB if you don't need .NET
      - name: Install sccache
        run: |
          curl -fsSL https://github.com/mozilla/sccache/releases/download/v$SCCACHE/sccache-v$SCCACHE-x86_64-unknown-linux-musl.tar.gz | tar -xzv --strip-components=1 -C /usr/local/bin sccache-v$SCCACHE-x86_64-unknown-linux-musl/sccache
          chmod +x /usr/local/bin/sccache
      - name: configure sccache
        uses: actions/github-script@v6
        with:
          script: |
            core.exportVariable('ACTIONS_CACHE_URL', process.env.ACTIONS_CACHE_URL || '');
            core.exportVariable('ACTIONS_RUNTIME_TOKEN', process.env.ACTIONS_RUNTIME_TOKEN || '');
            core.exportVariable('SCCACHE_GHA_CACHE_TO', 'sccache-${{runner.os}}-${{github.ref_name}}');
            core.exportVariable('SCCACHE_GHA_CACHE_FROM', 'sccache-${{runner.os}}-main,sccache-${{runner.os}}-');
      - name: cargo registry cache
        uses: actions/cache@v3
        with:
          key: cargo-${{ runner.os }}-${{ hashFiles('**/Cargo.toml') }}-${{ github.sha }}
          restore-keys: |
            cargo-${{ runner.os }}-${{ hashFiles('**/Cargo.toml') }}-
            cargo-${{ runner.os }}-
          path: |
            ~/.cargo/registry
            ~/.cargo/git
      - name: Install
        run: |
          make install-cpu
      - name: Run server tests
        run: |
          pip install pytest
<<<<<<< HEAD
          export HUGGING_FACE_HUB_TOKEN=${{ secrets.HF_TOKEN }}
=======
          export HF_TOKEN=${{ secrets.HF_TOKEN }}
>>>>>>> a2a97b05
          pytest -s -vv server/tests
      - name: Pre-commit checks
        run: |
          pip install pre-commit
          pre-commit install
          pre-commit run --all-files
      - name: Run Rust tests
        run: |
          cargo test
      - name: sccache stats
        run: |
          /usr/local/bin/sccache --show-stats<|MERGE_RESOLUTION|>--- conflicted
+++ resolved
@@ -72,11 +72,7 @@
       - name: Run server tests
         run: |
           pip install pytest
-<<<<<<< HEAD
-          export HUGGING_FACE_HUB_TOKEN=${{ secrets.HF_TOKEN }}
-=======
           export HF_TOKEN=${{ secrets.HF_TOKEN }}
->>>>>>> a2a97b05
           pytest -s -vv server/tests
       - name: Pre-commit checks
         run: |
