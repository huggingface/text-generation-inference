--- conflicted
+++ resolved
@@ -7,17 +7,12 @@
     "launcher",
     "benchmark"
 ]
-<<<<<<< HEAD
-exclude = [
-]
-=======
 
 [workspace.package]
 version = "0.7.0-dev"
 edition = "2021"
 authors = ["Olivier Dehaene"]
 homepage = "https://github.com/huggingface/text-generation-inference"
->>>>>>> 5a582261
 
 [profile.release]
 debug = 1
