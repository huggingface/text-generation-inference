--- conflicted
+++ resolved
@@ -270,15 +270,9 @@
 
 FROM kernel-builder AS moe-kernels
 WORKDIR /usr/src
-<<<<<<< HEAD
-ENV MOE_KERNELS_BRANCH=b74b163a2e28042068ac8355e07e6dde926a967a
-ENV VLLM_TARGET_DEVICE=rocm
-RUN git clone https://github.com/mht-sharma/moe-kernels.git && \
-=======
 ENV MOE_KERNELS_BRANCH=a67b35841774b2056a73806c36661134b5054edd
 ENV VLLM_TARGET_DEVICE=rocm
 RUN git clone https://github.com/danieldk/moe-kernels.git && \
->>>>>>> 8f66d323
     cd moe-kernels && \
     git checkout ${MOE_KERNELS_BRANCH} && \
     python setup.py install
