# ruff: noqa: F821
# the above line disables the `undefined-name` rule for the model type variables
import torch
import os

from loguru import logger
from transformers.configuration_utils import PretrainedConfig
from transformers.models.auto import modeling_auto
from huggingface_hub import hf_hub_download, HfApi
from typing import Optional
from pathlib import Path
from typing import List, Dict
import enum

# Needed to properly setup habana_frameworks

from text_generation_server.utils.speculate import get_speculate, set_speculate
from text_generation_server.models.model import Model
from text_generation_server.models.custom_modeling.flash_phi_moe_modeling import (
    PhiMoEConfig,
)

from text_generation_server.utils.adapter import (
    AdapterParameters,
    build_layer_weight_lookup,
    load_and_merge_adapters,
    AdapterInfo,
)
from text_generation_server.adapters.lora import LoraWeights

from text_generation_server.utils.log import log_master

__all__ = [
    "Model",
    "CausalLM",
    "Seq2SeqLM",
    "get_model_with_lora_adapters",
]
from text_generation_server.models.globals import ATTENTION

VLM_BATCH_TYPES = set()
FLASH_ATT_ERROR_MESSAGE = "{} requires Flash Attention enabled models."

FLASH_ATTENTION = False
if ATTENTION == "paged":
    FLASH_ATTENTION = True

try:
    from text_generation_server.models.flash_causal_lm import FlashCausalLM
    from text_generation_server.models.flash_vlm_causal_lm import FlashVlmCausalLM
    from text_generation_server.models.mllama_causal_lm import FlashMllamaCausalLM
    from text_generation_server.models.custom_modeling.flash_deepseek_v2_modeling import (
        FlashDeepseekV2ForCausalLM,
        DeepseekV2Config,
    )
    from text_generation_server.models.custom_modeling.flash_deepseek_v3_modeling import (
        FlashDeepseekV3ForCausalLM,
        DeepseekV3Config,
    )
    from text_generation_server.models.custom_modeling.flash_llama_modeling import (
        FlashLlamaForCausalLM,
    )
    from text_generation_server.models.custom_modeling.flash_llama4_modeling import (
        Llama4ForConditionalGeneration,
    )
    from text_generation_server.models.custom_modeling.flash_cohere_modeling import (
        FlashCohereForCausalLM,
    )
    from text_generation_server.models.custom_modeling.flash_gemma_modeling import (
        FlashGemmaForCausalLM,
    )
    from text_generation_server.models.custom_modeling.flash_gemma2_modeling import (
        FlashGemma2ForCausalLM,
    )
    from text_generation_server.models.custom_modeling.flash_dbrx_modeling import (
        FlashDbrxForCausalLM,
        DbrxConfig,
    )
    from text_generation_server.models.custom_modeling.flash_rw_modeling import (
        RWConfig,
        FlashRWForCausalLM,
    )
    from text_generation_server.models.custom_modeling.flash_neox_modeling import (
        FlashGPTNeoXForCausalLM,
    )
    from text_generation_server.models.pali_gemma import (
        PaliGemmaBatch,
    )
    from text_generation_server.models.custom_modeling.flash_pali_gemma_modeling import (
        PaliGemmaForConditionalGeneration,
    )
    from text_generation_server.models.custom_modeling.flash_phi_modeling import (
        FlashPhiForCausalLM,
    )
    from text_generation_server.models.mllama_causal_lm import FlashMllamaCausalLMBatch
    from text_generation_server.models.custom_modeling.flash_mllama import (
        FlashMllamaForConditionalGeneration,
    )
    from text_generation_server.models.custom_modeling.flash_llava_next import (
        FlashLlavaNextForConditionalGeneration,
    )

    from text_generation_server.models.custom_modeling.flash_santacoder_modeling import (
        FlashSantacoderForCausalLM,
    )
    from text_generation_server.models.custom_modeling.flash_starcoder2_modeling import (
        FlashStarcoder2ForCausalLM,
    )
    from text_generation_server.models.custom_modeling.flash_qwen2_modeling import (
        Qwen2ForCausalLM,
    )
    from text_generation_server.models.custom_modeling.flash_qwen3_modeling import (
        Qwen3ForCausalLM,
    )
<<<<<<< HEAD
    from text_generation_server.models.custom_modeling.flash_qwen3_moe_modeling import (
        Qwen3MoeForCausalLM,
    )
=======
>>>>>>> f1404400
    from text_generation_server.models.custom_modeling.flash_mistral_modeling import (
        FlashMistralForCausalLM,
    )
    from text_generation_server.models.custom_modeling.flash_mixtral_modeling import (
        FlashMixtralForCausalLM,
    )
    from text_generation_server.models.custom_modeling.flash_gpt2_modeling import (
        FlashGPT2ForCausalLM,
    )
    from text_generation_server.models.custom_modeling.flash_gptj_modeling import (
        FlashGPTJForCausalLM,
    )
    from text_generation_server.models.custom_modeling.idefics2 import (
        Idefics2ForConditionalGeneration,
    )
    from text_generation_server.models.custom_modeling.idefics3 import (
        Idefics3ForConditionalGeneration,
    )
    from text_generation_server.models.custom_modeling.qwen2_vl import (
        Qwen2VLForConditionalGeneration,
    )
    from text_generation_server.models.custom_modeling.qwen2_5_vl import (
        Qwen2_5VLForConditionalGeneration,
        Qwen2_5_VLConfig,
        Qwen2_5_VLProcessor,
    )
    from text_generation_server.layers.attention import SUPPORTS_WINDOWING
except ImportError as e:
    log_master(logger.warning, f"Could not import Flash Attention enabled models: {e}")
    SUPPORTS_WINDOWING = False
    FLASH_ATTENTION = False
    VLM_BATCH_TYPES = set()

if FLASH_ATTENTION:
    __all__.append(FlashCausalLM)

    from text_generation_server.models.flash_vlm_causal_lm import (
        FlashVlmCausalLMBatch,
    )

    VLM_BATCH_TYPES = {
        PaliGemmaBatch,
        FlashVlmCausalLMBatch,
        FlashMllamaCausalLMBatch,
    }


__all__.append(VLM_BATCH_TYPES)


class ModelType(enum.Enum):
    DEEPSEEK_V2 = {
        "type": "deepseek_v2",
        "name": "Deepseek V2",
        "url": "https://huggingface.co/deepseek-ai/DeepSeek-V2",
    }
    DEEPSEEK_V3 = {
        "type": "deepseek_v3",
        "name": "Deepseek V3",
        "url": "https://huggingface.co/deepseek-ai/DeepSeek-V3",
    }
    IDEFICS2 = {
        "type": "idefics2",
        "name": "Idefics 2",
        "url": "https://huggingface.co/HuggingFaceM4/idefics2-8b",
        "multimodal": True,
    }
    IDEFICS3 = {
        "type": "idefics3",
        "name": "Idefics 3",
        "url": "https://huggingface.co/HuggingFaceM4/Idefics3-8B-Llama3",
        "multimodal": True,
    }
    LLAVA_NEXT = {
        "type": "llava_next",
        "name": "Llava Next (1.6)",
        "url": "https://huggingface.co/llava-hf/llava-v1.6-vicuna-13b-hf",
        "multimodal": True,
    }
    LLAMA = {
        "type": "llama",
        "name": "Llama",
        "url": "https://huggingface.co/collections/meta-llama/llama-31-669fc079a0c406a149a5738f",
    }
    LLAMA4 = {
        "type": "llama4",
        "name": "Llama4",
        "url": "https://huggingface.co/collections/meta-llama/llama-31-669fc079a0c406a149a5738f",
    }
    PHI3 = {
        "type": "phi3",
        "name": "Phi 3",
        "url": "https://huggingface.co/microsoft/Phi-3-mini-4k-instruct",
    }
    GRANITE = {
        "type": "granite",
        "name": "Granite",
        "url": "https://huggingface.co/ibm-granite/granite-3.0-8b-instruct",
    }
    GEMMA = {
        "type": "gemma",
        "name": "Gemma",
        "url": "https://huggingface.co/google/gemma-7b",
    }
    PALIGEMMA = {
        "type": "paligemma",
        "name": "PaliGemma",
        "url": "https://huggingface.co/google/paligemma-3b-pt-224",
    }
    GEMMA2 = {
        "type": "gemma2",
        "name": "Gemma2",
        "url": "https://huggingface.co/collections/google/gemma-2-release-667d6600fd5220e7b967f315",
    }
    COHERE = {
        "type": "cohere",
        "name": "Cohere",
        "url": "https://huggingface.co/CohereForAI/c4ai-command-r-plus",
    }
    DBRX = {
        "type": "dbrx",
        "name": "Dbrx",
        "url": "https://huggingface.co/databricks/dbrx-instruct",
    }
    MAMBA = {
        "type": "mamba",
        "name": "Mamba",
        "url": "https://huggingface.co/state-spaces/mamba-2.8b-slimpj",
    }
    MISTRAL = {
        "type": "mistral",
        "name": "Mistral",
        "url": "https://huggingface.co/mistralai/Mistral-Nemo-Instruct-2407",
    }
    MIXTRAL = {
        "type": "mixtral",
        "name": "Mixtral",
        "url": "https://huggingface.co/mistralai/Mixtral-8x22B-Instruct-v0.1",
    }
    GPT_BIGCODE = {
        "type": "gpt_bigcode",
        "name": "Gpt Bigcode",
        "url": "https://huggingface.co/bigcode/gpt_bigcode-santacoder",
    }
    PHI = {
        "type": "phi",
        "name": "Phi",
        "url": "https://huggingface.co/microsoft/phi-1_5",
    }
    PHI_MOE = {
        "type": "phimoe",
        "name": "PhiMoe",
        "url": "https://huggingface.co/microsoft/Phi-3.5-MoE-instruct",
    }
    BAICHUAN = {
        "type": "baichuan",
        "name": "Baichuan",
        "url": "https://huggingface.co/baichuan-inc/Baichuan2-7B-Chat",
    }
    FALCON = {
        "type": "falcon",
        "name": "Falcon",
        "url": "https://huggingface.co/tiiuae/falcon-7b-instruct",
    }
    STARCODER2 = {
        "type": "starcoder2",
        "name": "StarCoder 2",
        "url": "https://huggingface.co/bigcode/starcoder2-15b-instruct-v0.1",
    }
    QWEN2 = {
        "type": "qwen2",
        "name": "Qwen 2",
        "url": "https://huggingface.co/collections/Qwen/qwen2-6659360b33528ced941e557f",
    }
    QWEN2_VL = {
        "type": "qwen2_vl",
        "name": "Qwen 2 VL",
        "url": "https://huggingface.co/collections/Qwen/qwen2-vl-66cee7455501d7126940800d",
    }
    QWEN2_5_VL = {
        "type": "qwen2_5_vl",
        "name": "Qwen 2.5 VL",
        "url": "https://huggingface.co/collections/Qwen/qwen25-66e81a666513e518adb90d9e",
    }
    QWEN3 = {
        "type": "qwen3",
        "name": "Qwen 3",
        "url": "https://huggingface.co/collections/Qwen/qwen3-67dd247413f0e2e4f653967f",
    }
<<<<<<< HEAD
    QWEN3_MOE = {
        "type": "qwen3_moe",
        "name": "Qwen 3 Moe",
        "url": "https://huggingface.co/collections/Qwen/qwen3-67dd247413f0e2e4f653967f",
    }
=======
>>>>>>> f1404400

    GALACTICA = {
        "type": "galactica",
        "name": "Galactica",
        "url": "https://huggingface.co/facebook/galactica-120b",
    }
    SANTACODER = {
        "type": "santacoder",
        "name": "SantaCoder",
        "url": "https://huggingface.co/bigcode/santacoder",
    }
    GPT2 = {
        "type": "gpt2",
        "name": "Gpt2",
        "url": "https://huggingface.co/openai-community/gpt2",
    }
    GPT_NEOX = {
        "type": "gpt_neox",
        "name": "Gpt Neox",
        "url": "https://huggingface.co/EleutherAI/gpt-neox-20b",
    }
    GPTJ = {
        "type": "gptj",
        "name": "Gptj",
        "url": "https://huggingface.co/EleutherAI/gpt-j-6b",
    }
    MLLAMA = {
        "type": "mllama",
        "name": "Mllama",
        "url": "https://huggingface.co/meta-llama/Llama-3.2-11B-Vision-Instruct",
        "multimodal": True,
    }


__GLOBALS = locals()
for data in ModelType:
    __GLOBALS[data.name] = data.value["type"]

SDP_ON_BF16 = int(os.environ.get("SDP_ON_BF16", 0))
# Disable gradients
torch.set_grad_enabled(False)


def get_model(
    model_id: str,
    lora_adapter_ids: Optional[List[str]],
    revision: Optional[str],
    sharded: bool,
    quantize: Optional[str],
    speculate: Optional[int],
    dtype: Optional[torch.dtype],
    kv_cache_dtype: Optional[str],
    trust_remote_code: bool,
    max_input_tokens: int,
) -> Model:
    global FLASH_ATTENTION

    if speculate is not None:
        set_speculate(speculate)
    else:
        set_speculate(0)

    config_dict, _ = PretrainedConfig.get_config_dict(
        model_id, revision=revision, trust_remote_code=trust_remote_code
    )
    model_type = config_dict.get("model_type", None)

    speculator = None
    if "medusa_num_heads" in config_dict:
        medusa_model_id = model_id
        medusa_revision = revision
        model_id = config_dict["base_model_name_or_path"]
        revision = "main"
        speculate_medusa = config_dict["medusa_num_heads"]
        if speculate is not None:
            if speculate > speculate_medusa:
                raise RuntimeError(
                    f"Speculate is set to `{speculate}` but this medusa models only has `{speculate_medusa}` heads, please make them match"
                )
            else:
                set_speculate(speculate)
        else:
            set_speculate(speculate_medusa)

        config_dict, _ = PretrainedConfig.get_config_dict(
            model_id, revision=revision, trust_remote_code=trust_remote_code
        )
        # Reload model type from parent.
        model_type = config_dict.get("model_type", None)
        is_local = Path(medusa_model_id).exists()
        if not is_local:
            medusa_config = hf_hub_download(
                medusa_model_id, revision=medusa_revision, filename="config.json"
            )
            hf_hub_download(
                medusa_model_id,
                revision=medusa_revision,
                filename="medusa_lm_head.safetensors",
            )
            speculator = {
                "path": Path(medusa_config).parent,
                "model_paths": ["medusa_lm_head.safetensors"],
            }
        else:
            speculator = {
                "path": Path(medusa_model_id),
                "model_paths": ["medusa_lm_head.safetensors"],
            }

        method = "medusa"
    elif model_type == "mlp_speculator":
        mlp_model_id = model_id
        mlp_revision = revision
        model_id = config_dict["base_model_name_or_path"]
        revision = "main"
        speculate_mlp = config_dict["n_predict"]
        if speculate is not None:
            if speculate > speculate_mlp:
                raise RuntimeError(
                    f"Speculate is set to `{speculate}` but this mlp_speculator models only has `{speculate_mlp}` heads, please make them match"
                )
            else:
                set_speculate(speculate)
        else:
            set_speculate(speculate_mlp)

        config_dict, _ = PretrainedConfig.get_config_dict(
            model_id, revision=revision, trust_remote_code=trust_remote_code
        )
        # Reload model type from parent.
        model_type = config_dict.get("model_type", None)
        is_local = Path(mlp_model_id).exists()
        extension = ".safetensors"
        if not is_local:
            mlp_speculator_config = hf_hub_download(
                mlp_model_id, revision=mlp_revision, filename="config.json"
            )
            api = HfApi()
            info = api.model_info(mlp_model_id, revision=mlp_revision)
            filenames = [
                s.rfilename
                for s in info.siblings
                if s.rfilename.endswith(extension)
                and len(s.rfilename.split("/")) == 1
                and "arguments" not in s.rfilename
                and "args" not in s.rfilename
                and "training" not in s.rfilename
            ]
            for filename in filenames:
                hf_hub_download(
                    mlp_model_id,
                    revision=mlp_revision,
                    filename=filename,
                )
            speculator_dir_path = Path(mlp_speculator_config).parent
            # if these are downloaded, they get converted to safetensors
            filenames.extend(
                [p for p in os.listdir(speculator_dir_path) if p.endswith(extension)]
            )
            speculator = {
                "path": Path(mlp_speculator_config).parent,
                "model_paths": filenames,
            }
        else:
            speculator = Path(mlp_model_id)
            filenames = [p for p in os.listdir(speculator) if p.endswith(extension)]
            speculator = {"path": speculator, "model_paths": filenames}
        method = "mlp_speculator"
    else:
        method = "n-gram"

    speculate = get_speculate()
    if speculate > 0:
        logger.info(f"Using speculation {method} with {speculate} input ids.")

    model_type = config_dict["model_type"]

    if kv_cache_dtype == "fp8_e4m3fn":
        kv_cache_dtype = torch.float8_e4m3fn
    elif kv_cache_dtype == "fp8_e5m2":
        kv_cache_dtype = torch.float8_e5m2
    else:
        kv_cache_dtype = dtype

    if FLASH_ATTENTION:
        if model_type == DEEPSEEK_V2:
            head_size = max(
                config_dict.get("qk_nope_dim", 128)
                + config_dict.get("qk_rope_dim", 64),
                config_dict.get("v_head_dim", 128),
            )
            return FlashCausalLM(
                model_id=model_id,
                model_class=FlashDeepseekV2ForCausalLM,
                revision=revision,
                quantize=quantize,
                speculator=speculator,
                default_dtype=torch.bfloat16,
                dtype=dtype,
                kv_cache_dtype=kv_cache_dtype,
                trust_remote_code=trust_remote_code,
                lora_adapter_ids=lora_adapter_ids,
                config_class=DeepseekV2Config,
                head_size=head_size,
            )
        elif model_type == DEEPSEEK_V3:
            head_size = max(
                config_dict.get("qk_nope_dim", 128)
                + config_dict.get("qk_rope_dim", 64),
                config_dict.get("v_head_dim", 128),
            )
            return FlashCausalLM(
                model_id=model_id,
                model_class=FlashDeepseekV3ForCausalLM,
                revision=revision,
                quantize=quantize,
                speculator=speculator,
                default_dtype=torch.bfloat16,
                dtype=dtype,
                kv_cache_dtype=kv_cache_dtype,
                trust_remote_code=trust_remote_code,
                lora_adapter_ids=lora_adapter_ids,
                config_class=DeepseekV3Config,
                head_size=head_size,
            )

        elif (
            model_type == GPT_BIGCODE
            or model_type == GPT2
            and model_id.startswith("bigcode/")
        ):
            return FlashCausalLM(
                model_id=model_id,
                model_class=FlashSantacoderForCausalLM,
                revision=revision,
                quantize=quantize,
                speculator=speculator,
                dtype=dtype,
                kv_cache_dtype=kv_cache_dtype,
                trust_remote_code=trust_remote_code,
                lora_adapter_ids=lora_adapter_ids,
                aliases={"transformer.wte.weight": ["lm_head.weight"]},
                num_kv_heads=1,
            )
        elif model_type == GPT2:
            return FlashCausalLM(
                model_id=model_id,
                model_class=FlashGPT2ForCausalLM,
                revision=revision,
                quantize=quantize,
                speculator=speculator,
                dtype=dtype,
                kv_cache_dtype=kv_cache_dtype,
                trust_remote_code=trust_remote_code,
                lora_adapter_ids=lora_adapter_ids,
            )
        elif model_type == GPTJ:
            return FlashCausalLM(
                model_id=model_id,
                model_class=FlashGPTJForCausalLM,
                revision=revision,
                quantize=quantize,
                speculator=speculator,
                dtype=dtype,
                kv_cache_dtype=kv_cache_dtype,
                trust_remote_code=trust_remote_code,
                lora_adapter_ids=lora_adapter_ids,
            )
        elif model_type == GPT_NEOX:
            from text_generation_server.models.custom_modeling.flash_neox_modeling import (
                GPTNeoXConfig,
            )

            return FlashCausalLM(
                model_id=model_id,
                model_class=FlashGPTNeoXForCausalLM,
                revision=revision,
                quantize=quantize,
                speculator=speculator,
                dtype=dtype,
                kv_cache_dtype=kv_cache_dtype,
                trust_remote_code=trust_remote_code,
                lora_adapter_ids=lora_adapter_ids,
                config_class=GPTNeoXConfig,
            )
        elif model_type == PHI:
            return FlashCausalLM(
                model_id=model_id,
                model_class=FlashPhiForCausalLM,
                revision=revision,
                quantize=quantize,
                speculator=speculator,
                dtype=dtype,
                kv_cache_dtype=kv_cache_dtype,
                trust_remote_code=trust_remote_code,
                lora_adapter_ids=lora_adapter_ids,
            )
        elif model_type == PHI_MOE:
            return FlashCausalLM(
                model_id=model_id,
                model_class=FlashLlamaForCausalLM,
                config_class=PhiMoEConfig,
                revision=revision,
                quantize=quantize,
                speculator=speculator,
                dtype=dtype,
                kv_cache_dtype=kv_cache_dtype,
                trust_remote_code=trust_remote_code,
                lora_adapter_ids=lora_adapter_ids,
            )
        elif model_type == LLAMA or model_type == PHI3 or model_type == GRANITE:
            return FlashCausalLM(
                model_id=model_id,
                model_class=FlashLlamaForCausalLM,
                revision=revision,
                quantize=quantize,
                speculator=speculator,
                dtype=dtype,
                kv_cache_dtype=kv_cache_dtype,
                trust_remote_code=trust_remote_code,
                lora_adapter_ids=lora_adapter_ids,
            )
        elif model_type == LLAMA4:
            print(f"Llama4 model detected: {model_id}")
            return FlashVlmCausalLM(
                model_id=model_id,
                model_class=Llama4ForConditionalGeneration,
                revision=revision,
                quantize=quantize,
                speculator=speculator,
                dtype=dtype,
                default_dtype=torch.bfloat16,
                trust_remote_code=trust_remote_code,
                lora_adapter_ids=lora_adapter_ids,
            )
        elif model_type == BAICHUAN:
            return FlashCausalLM(
                model_id=model_id,
                model_class=FlashLlamaForCausalLM,
                revision=revision,
                quantize=quantize,
                speculator=speculator,
                dtype=dtype,
                kv_cache_dtype=kv_cache_dtype,
                trust_remote_code=trust_remote_code,
                lora_adapter_ids=lora_adapter_ids,
            )
        elif model_type == GEMMA:
            return FlashCausalLM(
                model_id=model_id,
                model_class=FlashGemmaForCausalLM,
                revision=revision,
                quantize=quantize,
                speculator=speculator,
                dtype=dtype,
                kv_cache_dtype=kv_cache_dtype,
                # Works better for these models
                default_dtype=torch.bfloat16,
                trust_remote_code=trust_remote_code,
                lora_adapter_ids=lora_adapter_ids,
            )
        elif model_type == GEMMA2:
            return FlashCausalLM(
                model_id=model_id,
                model_class=FlashGemma2ForCausalLM,
                revision=revision,
                quantize=quantize,
                speculator=speculator,
                dtype=dtype,
                kv_cache_dtype=kv_cache_dtype,
                # Works better for these models
                default_dtype=torch.bfloat16,
                trust_remote_code=trust_remote_code,
                lora_adapter_ids=lora_adapter_ids,
            )
        elif model_type == COHERE:
            return FlashCausalLM(
                model_id=model_id,
                model_class=FlashCohereForCausalLM,
                revision=revision,
                quantize=quantize,
                speculator=speculator,
                dtype=dtype,
                kv_cache_dtype=kv_cache_dtype,
                trust_remote_code=trust_remote_code,
                lora_adapter_ids=lora_adapter_ids,
            )
        elif model_type == DBRX:
            return FlashCausalLM(
                model_id=model_id,
                model_class=FlashDbrxForCausalLM,
                revision=revision,
                quantize=quantize,
                speculator=speculator,
                dtype=dtype,
                kv_cache_dtype=kv_cache_dtype,
                # Dbrx works better in bfloat16.
                default_dtype=torch.bfloat16,
                trust_remote_code=trust_remote_code,
                lora_adapter_ids=lora_adapter_ids,
                config_class=DbrxConfig,
            )
        elif (
            model_type in ["RefinedWeb", "RefinedWebModel", FALCON]
            and not sharded
            and not config_dict.get("alibi", False)
        ):
            return FlashCausalLM(
                model_id=model_id,
                model_class=FlashRWForCausalLM,
                revision=revision,
                quantize=quantize,
                speculator=speculator,
                dtype=dtype,
                kv_cache_dtype=kv_cache_dtype,
                aliases={
                    "lm_head.weight": ["transformer.word_embeddings.weight"],
                    "transformer.word_embeddings.weight": ["lm_head.weight"],
                },
                trust_remote_code=trust_remote_code,
                lora_adapter_ids=lora_adapter_ids,
                config_class=RWConfig,
            )
        elif model_type == MISTRAL:
            return FlashCausalLM(
                model_id=model_id,
                model_class=FlashMistralForCausalLM,
                revision=revision,
                quantize=quantize,
                speculator=speculator,
                dtype=dtype,
                kv_cache_dtype=kv_cache_dtype,
                trust_remote_code=trust_remote_code,
                lora_adapter_ids=lora_adapter_ids,
            )
        elif model_type == MIXTRAL:
            return FlashCausalLM(
                model_id=model_id,
                model_class=FlashMixtralForCausalLM,
                revision=revision,
                quantize=quantize,
                speculator=speculator,
                dtype=dtype,
                kv_cache_dtype=kv_cache_dtype,
                trust_remote_code=trust_remote_code,
                lora_adapter_ids=lora_adapter_ids,
            )
        elif model_type == STARCODER2:
            return FlashCausalLM(
                model_id=model_id,
                model_class=FlashStarcoder2ForCausalLM,
                revision=revision,
                quantize=quantize,
                speculator=speculator,
                dtype=dtype,
                kv_cache_dtype=kv_cache_dtype,
                trust_remote_code=trust_remote_code,
                lora_adapter_ids=lora_adapter_ids,
            )
        elif model_type == QWEN2:
            return FlashCausalLM(
                model_id=model_id,
                model_class=Qwen2ForCausalLM,
                revision=revision,
                quantize=quantize,
                speculator=speculator,
                dtype=dtype,
                kv_cache_dtype=kv_cache_dtype,
                trust_remote_code=trust_remote_code,
                lora_adapter_ids=lora_adapter_ids,
            )
        elif model_type == QWEN2_VL:
            return FlashVlmCausalLM(
                model_id=model_id,
                model_class=Qwen2VLForConditionalGeneration,
                revision=revision,
                quantize=quantize,
                speculator=speculator,
                dtype=dtype,
                default_dtype=torch.bfloat16,
                kv_cache_dtype=kv_cache_dtype,
                trust_remote_code=trust_remote_code,
                lora_adapter_ids=lora_adapter_ids,
            )
        elif model_type == QWEN2_5_VL:
            return FlashVlmCausalLM(
                model_id=model_id,
                model_class=Qwen2_5VLForConditionalGeneration,
                revision=revision,
                quantize=quantize,
                speculator=speculator,
                dtype=dtype,
                default_dtype=torch.bfloat16,
                kv_cache_dtype=kv_cache_dtype,
                trust_remote_code=trust_remote_code,
                lora_adapter_ids=lora_adapter_ids,
                config_class=Qwen2_5_VLConfig,
                processor_class=Qwen2_5_VLProcessor,
            )
        elif model_type == QWEN3:
            return FlashCausalLM(
                model_id=model_id,
                model_class=Qwen3ForCausalLM,
                revision=revision,
                quantize=quantize,
                speculator=speculator,
                dtype=dtype,
                kv_cache_dtype=kv_cache_dtype,
                trust_remote_code=trust_remote_code,
                lora_adapter_ids=lora_adapter_ids,
            )
<<<<<<< HEAD
        elif model_type == QWEN3_MOE:
            return FlashCausalLM(
                model_id=model_id,
                model_class=Qwen3MoeForCausalLM,
                revision=revision,
                quantize=quantize,
                speculator=speculator,
                dtype=dtype,
                kv_cache_dtype=kv_cache_dtype,
                trust_remote_code=trust_remote_code,
                lora_adapter_ids=lora_adapter_ids,
            )

=======
>>>>>>> f1404400
        elif model_type == MLLAMA:
            return FlashMllamaCausalLM(
                model_id=model_id,
                model_class=FlashMllamaForConditionalGeneration,
                batch_class=FlashMllamaCausalLMBatch,
                revision=revision,
                quantize=quantize,
                speculator=speculator,
                dtype=dtype,
                default_dtype=torch.bfloat16,
                trust_remote_code=trust_remote_code,
                lora_adapter_ids=lora_adapter_ids,
            )
        elif model_type == IDEFICS2:
            return FlashVlmCausalLM(
                model_id=model_id,
                model_class=Idefics2ForConditionalGeneration,
                revision=revision,
                quantize=quantize,
                speculator=speculator,
                dtype=dtype,
                kv_cache_dtype=kv_cache_dtype,
                trust_remote_code=trust_remote_code,
                lora_adapter_ids=lora_adapter_ids,
                # XXX: Extremely important to cap resolution in order to limit
                # VRAM usage.
                processor_kwargs={"size": {"longest_edge": 448, "shortest_edge": 378}},
            )
        elif model_type == IDEFICS3:
            return FlashVlmCausalLM(
                model_id=model_id,
                model_class=Idefics3ForConditionalGeneration,
                revision=revision,
                quantize=quantize,
                speculator=speculator,
                dtype=dtype,
                default_dtype=torch.bfloat16,
                trust_remote_code=trust_remote_code,
                lora_adapter_ids=lora_adapter_ids,
                # XXX: Extremely important to cap resolution in order to limit
                # VRAM usage.
                processor_kwargs={"size": {"longest_edge": 1456}},
            )
        elif model_type == PALIGEMMA:
            return FlashVlmCausalLM(
                model_id=model_id,
                model_class=PaliGemmaForConditionalGeneration,
                revision=revision,
                quantize=quantize,
                speculator=speculator,
                dtype=dtype,
                kv_cache_dtype=kv_cache_dtype,
                # Works better for these models
                default_dtype=torch.bfloat16,
                trust_remote_code=trust_remote_code,
                lora_adapter_ids=lora_adapter_ids,
                batch_class=PaliGemmaBatch,
            )
        elif model_type == LLAVA_NEXT:
            return FlashVlmCausalLM(
                model_class=FlashLlavaNextForConditionalGeneration,
                model_id=model_id,
                revision=revision,
                quantize=quantize,
                speculator=speculator,
                dtype=dtype,
                kv_cache_dtype=kv_cache_dtype,
                trust_remote_code=trust_remote_code,
            )

    from text_generation_server.models.causal_lm import CausalLM
    from text_generation_server.models.vlm_causal_lm import VlmCausalLM
    from text_generation_server.models.custom_modeling.mllama import (
        MllamaForConditionalGeneration,
    )
    from text_generation_server.models.custom_modeling.llava_next import (
        LlavaNextForConditionalGeneration,
    )
    from text_generation_server.models.vlm_causal_lm import (
        VlmCausalLMBatch,
    )

    VLM_BATCH_TYPES.add(VlmCausalLMBatch)

    from optimum.habana.transformers.modeling_utils import adapt_transformers_to_gaudi

    adapt_transformers_to_gaudi()
    if SDP_ON_BF16 == 1:
        torch._C._set_math_sdp_allow_fp16_bf16_reduction(True)
    if model_type == "gpt_bigcode":
        from text_generation_server.models.starcoder import StarCoder

        return StarCoder(model_id=model_id, revision=revision, dtype=dtype)
    if model_type == "bloom":
        from text_generation_server.models.bloom import BLOOM

        return BLOOM(
            model_id=model_id,
            revision=revision,
            speculator=speculator,
            dtype=dtype,
            trust_remote_code=trust_remote_code,
        )

    if model_type == "llava_next":
        return VlmCausalLM(
            model_class=LlavaNextForConditionalGeneration,
            model_id=model_id,
            revision=revision,
            quantize=None,
            speculator=speculator,
            dtype=dtype,
            trust_remote_code=trust_remote_code,
        )

    if model_type == "mllama":
        return VlmCausalLM(
            model_class=MllamaForConditionalGeneration,
            model_id=model_id,
            revision=revision,
            quantize=None,
            speculator=speculator,
            dtype=dtype,
            trust_remote_code=trust_remote_code,
        )

    if model_type in modeling_auto.MODEL_FOR_CAUSAL_LM_MAPPING_NAMES:
        return CausalLM(
            model_id,
            revision,
            quantize=quantize,
            speculator=speculator,
            dtype=dtype,
            trust_remote_code=trust_remote_code,
        )

    raise ValueError(f"Unsupported model type {model_type}")


# get_model_with_lora_adapters wraps the internal get_model function and adds support for loading adapters
# this provides a post model loading hook to load adapters into the model after the model has been loaded
def get_model_with_lora_adapters(
    model_id: str,
    lora_adapters: Optional[List[AdapterInfo]],
    revision: Optional[str],
    sharded: bool,
    quantize: Optional[str],
    speculate: Optional[int],
    dtype: Optional[torch.dtype],
    kv_cache_dtype: Optional[str],
    trust_remote_code: bool,
    max_input_tokens: int,
    adapter_to_index: Dict[str, int],
):
    lora_adapter_ids = [adapter.id for adapter in lora_adapters]
    model = get_model(
        model_id,
        lora_adapter_ids,
        revision,
        sharded,
        quantize,
        speculate,
        dtype,
        kv_cache_dtype,
        trust_remote_code,
        max_input_tokens,
    )

    if len(lora_adapters) > 0:
        target_to_layer = build_layer_weight_lookup(model.model)

        for index, adapter in enumerate(lora_adapters):
            # The AdapterParameters object allows for merging multiple adapters into a single adapter.
            # At the moment, we only support loading a single adapter into the model, but we keep the
            # AdapterParameters object for easier extension in the future.
            adapter_parameters = AdapterParameters(
                adapter_info=[adapter],
                # when merging multiple adapters we can weight them differently
                # if this is not set, all adapters will be weighted equally
                # see: text_generation_server.utils.merges.strategies for impl
                weights=None,
                merge_strategy=0,
                density=1.0,
                majority_sign_method=0,
            )

            adapter_index = index + 1
            adapter_to_index[adapter.id] = adapter_index

            logger.info(
                f"Loading adapter weights into model: {','.join([adapter.id for adapter in adapter_parameters.adapter_info])}"
            )
            weight_names = tuple([v[0] for v in target_to_layer.values()])
            (
                module_map,
                adapter_config,
                adapter_weight_names,
                adapter_tokenizer,
            ) = load_and_merge_adapters(
                model.model_id,
                adapter_parameters,
                adapter_index,
                weight_names,
                False,
            )

            unused_weight_names = adapter_weight_names.copy()

            adapter_layers = [
                "q_proj",
                "k_proj",
                "v_proj",
                "o_proj",
                "gate_proj",
                "up_proj",
                "down_proj",
                "qkv_proj",
            ]

            for layer_name in adapter_layers:
                nlayers = (
                    1 if layer_name == "lm_head" else len(model.model.model.layers)
                )
                adapter_weights = LoraWeights.prepare_weights(
                    config=adapter_config,
                    module_map=module_map,
                    layer_type=layer_name,
                    unused_weight_names=unused_weight_names,
                    nlayers=nlayers,
                    dtype=model.dtype,
                    world_size=model.world_size,
                    process_group=model.process_group,
                    target_to_layer=target_to_layer,
                )

                if adapter_weights is None:
                    continue

                model.layer_to_adapter_weights[layer_name].add_adapter(
                    adapter_index, adapter_weights
                )

            if len(unused_weight_names) > 0:
                logger.warning(
                    f"{','.join([a.id for a in lora_adapters])} unused adapter weights: {unused_weight_names}"
                )

            if adapter_tokenizer is not None:
                model.tokenizers.add_tokenizer(adapter_index, adapter_tokenizer)

            model.loaded_adapters.add(adapter_index)

    return model<|MERGE_RESOLUTION|>--- conflicted
+++ resolved
@@ -112,12 +112,9 @@
     from text_generation_server.models.custom_modeling.flash_qwen3_modeling import (
         Qwen3ForCausalLM,
     )
-<<<<<<< HEAD
     from text_generation_server.models.custom_modeling.flash_qwen3_moe_modeling import (
         Qwen3MoeForCausalLM,
     )
-=======
->>>>>>> f1404400
     from text_generation_server.models.custom_modeling.flash_mistral_modeling import (
         FlashMistralForCausalLM,
     )
@@ -307,15 +304,11 @@
         "name": "Qwen 3",
         "url": "https://huggingface.co/collections/Qwen/qwen3-67dd247413f0e2e4f653967f",
     }
-<<<<<<< HEAD
     QWEN3_MOE = {
         "type": "qwen3_moe",
         "name": "Qwen 3 Moe",
         "url": "https://huggingface.co/collections/Qwen/qwen3-67dd247413f0e2e4f653967f",
     }
-=======
->>>>>>> f1404400
-
     GALACTICA = {
         "type": "galactica",
         "name": "Galactica",
@@ -826,7 +819,6 @@
                 trust_remote_code=trust_remote_code,
                 lora_adapter_ids=lora_adapter_ids,
             )
-<<<<<<< HEAD
         elif model_type == QWEN3_MOE:
             return FlashCausalLM(
                 model_id=model_id,
@@ -839,9 +831,6 @@
                 trust_remote_code=trust_remote_code,
                 lora_adapter_ids=lora_adapter_ids,
             )
-
-=======
->>>>>>> f1404400
         elif model_type == MLLAMA:
             return FlashMllamaCausalLM(
                 model_id=model_id,
