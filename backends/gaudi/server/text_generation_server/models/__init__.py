# ruff: noqa: F821
# the above line disables the `undefined-name` rule for the model type variables
import torch
import os

from loguru import logger
from transformers.configuration_utils import PretrainedConfig
from transformers.models.auto import modeling_auto
from huggingface_hub import hf_hub_download, HfApi
from typing import Optional
from pathlib import Path
from typing import List, Dict
import enum

# Needed to properly setup habana_frameworks

from text_generation_server.utils.speculate import get_speculate, set_speculate
from text_generation_server.models.model import Model
from text_generation_server.models.causal_lm import CausalLM
from text_generation_server.models.bloom import BLOOM
from text_generation_server.models.starcoder import StarCoder
from text_generation_server.models.vlm_causal_lm import VlmCausalLM
from text_generation_server.models.custom_modeling.mllama import (
    MllamaForConditionalGeneration,
)
from text_generation_server.models.custom_modeling.llava_next import (
    LlavaNextForConditionalGeneration,
)
from text_generation_server.models.custom_modeling.flash_phi_moe_modeling import (
    PhiMoEConfig,
)

# from text_generation_server.models.mllama_causal_lm import MllamaCausalLMBatch
from text_generation_server.utils.adapter import (
    AdapterParameters,
    build_layer_weight_lookup,
    load_and_merge_adapters,
    AdapterInfo,
)
from text_generation_server.adapters.lora import LoraWeights

from text_generation_server.utils.log import log_master
from optimum.habana.transformers.modeling_utils import adapt_transformers_to_gaudi

__all__ = [
    "Model",
    "CausalLM",
    "Seq2SeqLM",
    "get_model_with_lora_adapters",
]
from text_generation_server.models.globals import ATTENTION

FLASH_ATT_ERROR_MESSAGE = "{} requires Flash Attention enabled models."

FLASH_ATTENTION = False
if ATTENTION == "paged":
    FLASH_ATTENTION = True

try:
    from text_generation_server.models.flash_causal_lm import FlashCausalLM
    from text_generation_server.models.vlm_causal_lm import VlmCausalLM
    from text_generation_server.models.mllama_causal_lm import MllamaCausalLM
    from text_generation_server.models.custom_modeling.flash_deepseek_v2_modeling import (
        FlashDeepseekV2ForCausalLM,
        DeepseekV2Config,
    )
    from text_generation_server.models.custom_modeling.flash_deepseek_v3_modeling import (
        FlashDeepseekV3ForCausalLM,
        DeepseekV3Config,
    )
    from text_generation_server.models.custom_modeling.flash_llama_modeling import (
        FlashLlamaForCausalLM,
    )
    from text_generation_server.models.custom_modeling.flash_cohere_modeling import (
        FlashCohereForCausalLM,
    )
    from text_generation_server.models.custom_modeling.flash_gemma_modeling import (
        FlashGemmaForCausalLM,
    )
    from text_generation_server.models.custom_modeling.flash_gemma2_modeling import (
        FlashGemma2ForCausalLM,
    )
    from text_generation_server.models.custom_modeling.flash_dbrx_modeling import (
        FlashDbrxForCausalLM,
        DbrxConfig,
    )
    from text_generation_server.models.custom_modeling.flash_rw_modeling import (
        RWConfig,
        FlashRWForCausalLM,
    )
    from text_generation_server.models.custom_modeling.flash_neox_modeling import (
        FlashGPTNeoXForCausalLM,
    )
    from text_generation_server.models.pali_gemma import (
        PaliGemmaBatch,
    )
    from text_generation_server.models.custom_modeling.flash_pali_gemma_modeling import (
        PaliGemmaForConditionalGeneration,
    )
    from text_generation_server.models.custom_modeling.flash_phi_modeling import (
        FlashPhiForCausalLM,
    )
    from text_generation_server.models.idefics_causal_lm import IdeficsCausalLM
    from text_generation_server.models.mllama_causal_lm import MllamaCausalLMBatch
    from text_generation_server.models.custom_modeling.mllama import (
        MllamaForConditionalGeneration,
    )
    from text_generation_server.models.custom_modeling.llava_next import (
        LlavaNextForConditionalGeneration,
    )

    from text_generation_server.models.custom_modeling.flash_santacoder_modeling import (
        FlashSantacoderForCausalLM,
    )
    from text_generation_server.models.custom_modeling.flash_starcoder2_modeling import (
        FlashStarcoder2ForCausalLM,
    )
    from text_generation_server.models.custom_modeling.flash_qwen2_modeling import (
        Qwen2ForCausalLM,
    )
    from text_generation_server.models.custom_modeling.flash_mistral_modeling import (
        FlashMistralForCausalLM,
    )
    from text_generation_server.models.custom_modeling.flash_mixtral_modeling import (
        FlashMixtralForCausalLM,
    )
    from text_generation_server.models.custom_modeling.flash_gpt2_modeling import (
        FlashGPT2ForCausalLM,
    )
    from text_generation_server.models.custom_modeling.flash_gptj_modeling import (
        FlashGPTJForCausalLM,
    )
    from text_generation_server.models.custom_modeling.idefics2 import (
        Idefics2ForConditionalGeneration,
    )
    from text_generation_server.models.custom_modeling.idefics3 import (
        Idefics3ForConditionalGeneration,
    )
    from text_generation_server.models.custom_modeling.qwen2_vl import (
        Qwen2VLForConditionalGeneration,
    )
    from text_generation_server.models.custom_modeling.qwen2_5_vl import (
        Qwen2_5VLForConditionalGeneration,
        Qwen2_5_VLConfig,
        Qwen2_5_VLProcessor,
    )
    from text_generation_server.layers.attention import SUPPORTS_WINDOWING
except ImportError as e:
    log_master(logger.warning, f"Could not import Flash Attention enabled models: {e}")
    SUPPORTS_WINDOWING = False
    FLASH_ATTENTION = False

if FLASH_ATTENTION:
    __all__.append(FlashCausalLM)
    __all__.append(IdeficsCausalLM)


class ModelType(enum.Enum):
    DEEPSEEK_V2 = {
        "type": "deepseek_v2",
        "name": "Deepseek V2",
        "url": "https://huggingface.co/deepseek-ai/DeepSeek-V2",
    }
    DEEPSEEK_V3 = {
        "type": "deepseek_v3",
        "name": "Deepseek V3",
        "url": "https://huggingface.co/deepseek-ai/DeepSeek-V3",
    }
    IDEFICS2 = {
        "type": "idefics2",
        "name": "Idefics 2",
        "url": "https://huggingface.co/HuggingFaceM4/idefics2-8b",
        "multimodal": True,
    }
    IDEFICS3 = {
        "type": "idefics3",
        "name": "Idefics 3",
        "url": "https://huggingface.co/HuggingFaceM4/Idefics3-8B-Llama3",
        "multimodal": True,
    }
    LLAVA_NEXT = {
        "type": "llava_next",
        "name": "Llava Next (1.6)",
        "url": "https://huggingface.co/llava-hf/llava-v1.6-vicuna-13b-hf",
        "multimodal": True,
    }
    LLAMA = {
        "type": "llama",
        "name": "Llama",
        "url": "https://huggingface.co/collections/meta-llama/llama-31-669fc079a0c406a149a5738f",
    }
    PHI3 = {
        "type": "phi3",
        "name": "Phi 3",
        "url": "https://huggingface.co/microsoft/Phi-3-mini-4k-instruct",
    }
    GRANITE = {
        "type": "granite",
        "name": "Granite",
        "url": "https://huggingface.co/ibm-granite/granite-3.0-8b-instruct",
    }
    GEMMA = {
        "type": "gemma",
        "name": "Gemma",
        "url": "https://huggingface.co/google/gemma-7b",
    }
    PALIGEMMA = {
        "type": "paligemma",
        "name": "PaliGemma",
        "url": "https://huggingface.co/google/paligemma-3b-pt-224",
    }
    GEMMA2 = {
        "type": "gemma2",
        "name": "Gemma2",
        "url": "https://huggingface.co/collections/google/gemma-2-release-667d6600fd5220e7b967f315",
    }
    COHERE = {
        "type": "cohere",
        "name": "Cohere",
        "url": "https://huggingface.co/CohereForAI/c4ai-command-r-plus",
    }
    DBRX = {
        "type": "dbrx",
        "name": "Dbrx",
        "url": "https://huggingface.co/databricks/dbrx-instruct",
    }
    MAMBA = {
        "type": "mamba",
        "name": "Mamba",
        "url": "https://huggingface.co/state-spaces/mamba-2.8b-slimpj",
    }
    MISTRAL = {
        "type": "mistral",
        "name": "Mistral",
        "url": "https://huggingface.co/mistralai/Mistral-Nemo-Instruct-2407",
    }
    MIXTRAL = {
        "type": "mixtral",
        "name": "Mixtral",
        "url": "https://huggingface.co/mistralai/Mixtral-8x22B-Instruct-v0.1",
    }
    GPT_BIGCODE = {
        "type": "gpt_bigcode",
        "name": "Gpt Bigcode",
        "url": "https://huggingface.co/bigcode/gpt_bigcode-santacoder",
    }
    PHI = {
        "type": "phi",
        "name": "Phi",
        "url": "https://huggingface.co/microsoft/phi-1_5",
    }
    PHI_MOE = {
        "type": "phimoe",
        "name": "PhiMoe",
        "url": "https://huggingface.co/microsoft/Phi-3.5-MoE-instruct",
    }
    BAICHUAN = {
        "type": "baichuan",
        "name": "Baichuan",
        "url": "https://huggingface.co/baichuan-inc/Baichuan2-7B-Chat",
    }
    FALCON = {
        "type": "falcon",
        "name": "Falcon",
        "url": "https://huggingface.co/tiiuae/falcon-7b-instruct",
    }
    STARCODER2 = {
        "type": "starcoder2",
        "name": "StarCoder 2",
        "url": "https://huggingface.co/bigcode/starcoder2-15b-instruct-v0.1",
    }
    QWEN2 = {
        "type": "qwen2",
        "name": "Qwen 2",
        "url": "https://huggingface.co/collections/Qwen/qwen2-6659360b33528ced941e557f",
    }
    QWEN2_VL = {
        "type": "qwen2_vl",
        "name": "Qwen 2 VL",
        "url": "https://huggingface.co/collections/Qwen/qwen2-vl-66cee7455501d7126940800d",
    }
    QWEN2_5_VL = {
        "type": "qwen2_5_vl",
        "name": "Qwen 2.5 VL",
        "url": "https://huggingface.co/collections/Qwen/qwen25-66e81a666513e518adb90d9e",
    }
    GALACTICA = {
        "type": "galactica",
        "name": "Galactica",
        "url": "https://huggingface.co/facebook/galactica-120b",
    }
    SANTACODER = {
        "type": "santacoder",
        "name": "SantaCoder",
        "url": "https://huggingface.co/bigcode/santacoder",
    }
    GPT2 = {
        "type": "gpt2",
        "name": "Gpt2",
        "url": "https://huggingface.co/openai-community/gpt2",
    }
    GPT_NEOX = {
        "type": "gpt_neox",
        "name": "Gpt Neox",
        "url": "https://huggingface.co/EleutherAI/gpt-neox-20b",
    }
    GPTJ = {
        "type": "gptj",
        "name": "Gptj",
        "url": "https://huggingface.co/EleutherAI/gpt-j-6b",
    }
    IDEFICS = {
        "type": "idefics",
        "name": "Idefics",
        "url": "https://huggingface.co/HuggingFaceM4/idefics-9b",
        "multimodal": True,
    }
    MLLAMA = {
        "type": "mllama",
        "name": "Mllama",
        "url": "https://huggingface.co/meta-llama/Llama-3.2-11B-Vision-Instruct",
        "multimodal": True,
    }


__GLOBALS = locals()
for data in ModelType:
    __GLOBALS[data.name] = data.value["type"]

SDP_ON_BF16 = int(os.environ.get("SDP_ON_BF16", 0))
# Disable gradients
torch.set_grad_enabled(False)


def get_model(
    model_id: str,
    lora_adapter_ids: Optional[List[str]],
    revision: Optional[str],
    sharded: bool,
    quantize: Optional[str],
    speculate: Optional[int],
    dtype: Optional[torch.dtype],
    trust_remote_code: bool,
    max_input_tokens: int,
) -> Model:
<<<<<<< HEAD
    global FLASH_ATTENTION
=======
    adapt_transformers_to_gaudi()
    if SDP_ON_BF16 == 1:
        torch._C._set_math_sdp_allow_fp16_bf16_reduction(True)
>>>>>>> e497bc09

    if speculate is not None:
        set_speculate(speculate)
    else:
        set_speculate(0)

    config_dict, _ = PretrainedConfig.get_config_dict(
        model_id, revision=revision, trust_remote_code=trust_remote_code
    )
    model_type = config_dict.get("model_type", None)

    speculator = None
    if "medusa_num_heads" in config_dict:
        medusa_model_id = model_id
        medusa_revision = revision
        model_id = config_dict["base_model_name_or_path"]
        revision = "main"
        speculate_medusa = config_dict["medusa_num_heads"]
        if speculate is not None:
            if speculate > speculate_medusa:
                raise RuntimeError(
                    f"Speculate is set to `{speculate}` but this medusa models only has `{speculate_medusa}` heads, please make them match"
                )
            else:
                set_speculate(speculate)
        else:
            set_speculate(speculate_medusa)

        config_dict, _ = PretrainedConfig.get_config_dict(
            model_id, revision=revision, trust_remote_code=trust_remote_code
        )
        # Reload model type from parent.
        model_type = config_dict.get("model_type", None)
        is_local = Path(medusa_model_id).exists()
        if not is_local:
            medusa_config = hf_hub_download(
                medusa_model_id, revision=medusa_revision, filename="config.json"
            )
            hf_hub_download(
                medusa_model_id,
                revision=medusa_revision,
                filename="medusa_lm_head.safetensors",
            )
            speculator = {
                "path": Path(medusa_config).parent,
                "model_paths": ["medusa_lm_head.safetensors"],
            }
        else:
            speculator = {
                "path": Path(medusa_model_id),
                "model_paths": ["medusa_lm_head.safetensors"],
            }

        method = "medusa"
    elif model_type == "mlp_speculator":
        mlp_model_id = model_id
        mlp_revision = revision
        model_id = config_dict["base_model_name_or_path"]
        revision = "main"
        speculate_mlp = config_dict["n_predict"]
        if speculate is not None:
            if speculate > speculate_mlp:
                raise RuntimeError(
                    f"Speculate is set to `{speculate}` but this mlp_speculator models only has `{speculate_mlp}` heads, please make them match"
                )
            else:
                set_speculate(speculate)
        else:
            set_speculate(speculate_mlp)

        config_dict, _ = PretrainedConfig.get_config_dict(
            model_id, revision=revision, trust_remote_code=trust_remote_code
        )
        # Reload model type from parent.
        model_type = config_dict.get("model_type", None)
        is_local = Path(mlp_model_id).exists()
        extension = ".safetensors"
        if not is_local:
            mlp_speculator_config = hf_hub_download(
                mlp_model_id, revision=mlp_revision, filename="config.json"
            )
            api = HfApi()
            info = api.model_info(mlp_model_id, revision=mlp_revision)
            filenames = [
                s.rfilename
                for s in info.siblings
                if s.rfilename.endswith(extension)
                and len(s.rfilename.split("/")) == 1
                and "arguments" not in s.rfilename
                and "args" not in s.rfilename
                and "training" not in s.rfilename
            ]
            for filename in filenames:
                hf_hub_download(
                    mlp_model_id,
                    revision=mlp_revision,
                    filename=filename,
                )
            speculator_dir_path = Path(mlp_speculator_config).parent
            # if these are downloaded, they get converted to safetensors
            filenames.extend(
                [p for p in os.listdir(speculator_dir_path) if p.endswith(extension)]
            )
            speculator = {
                "path": Path(mlp_speculator_config).parent,
                "model_paths": filenames,
            }
        else:
            speculator = Path(mlp_model_id)
            filenames = [p for p in os.listdir(speculator) if p.endswith(extension)]
            speculator = {"path": speculator, "model_paths": filenames}
        method = "mlp_speculator"
    else:
        method = "n-gram"

    speculate = get_speculate()
    if speculate > 0:
        logger.info(f"Using speculation {method} with {speculate} input ids.")

    model_type = config_dict["model_type"]

    kv_cache_dtype = dtype

    if FLASH_ATTENTION:
        if model_type == DEEPSEEK_V2:
            head_size = max(
                config_dict.get("qk_nope_dim", 128)
                + config_dict.get("qk_rope_dim", 64),
                config_dict.get("v_head_dim", 128),
            )
            return FlashCausalLM(
                model_id=model_id,
                model_class=FlashDeepseekV2ForCausalLM,
                revision=revision,
                quantize=quantize,
                speculator=speculator,
                default_dtype=torch.bfloat16,
                dtype=dtype,
                kv_cache_dtype=kv_cache_dtype,
                trust_remote_code=trust_remote_code,
                lora_adapter_ids=lora_adapter_ids,
                config_class=DeepseekV2Config,
                head_size=head_size,
            )
        elif model_type == DEEPSEEK_V3:
            head_size = max(
                config_dict.get("qk_nope_dim", 128)
                + config_dict.get("qk_rope_dim", 64),
                config_dict.get("v_head_dim", 128),
            )
            return FlashCausalLM(
                model_id=model_id,
                model_class=FlashDeepseekV3ForCausalLM,
                revision=revision,
                quantize=quantize,
                speculator=speculator,
                default_dtype=torch.bfloat16,
                dtype=dtype,
                kv_cache_dtype=kv_cache_dtype,
                trust_remote_code=trust_remote_code,
                lora_adapter_ids=lora_adapter_ids,
                config_class=DeepseekV3Config,
                head_size=head_size,
            )

        elif (
            model_type == GPT_BIGCODE
            or model_type == GPT2
            and model_id.startswith("bigcode/")
        ):
            return FlashCausalLM(
                model_id=model_id,
                model_class=FlashSantacoderForCausalLM,
                revision=revision,
                quantize=quantize,
                speculator=speculator,
                dtype=dtype,
                kv_cache_dtype=kv_cache_dtype,
                trust_remote_code=trust_remote_code,
                lora_adapter_ids=lora_adapter_ids,
                aliases={"transformer.wte.weight": ["lm_head.weight"]},
                num_kv_heads=1,
            )
        elif model_type == GPT2:
            return FlashCausalLM(
                model_id=model_id,
                model_class=FlashGPT2ForCausalLM,
                revision=revision,
                quantize=quantize,
                speculator=speculator,
                dtype=dtype,
                kv_cache_dtype=kv_cache_dtype,
                trust_remote_code=trust_remote_code,
                lora_adapter_ids=lora_adapter_ids,
            )
        elif model_type == GPTJ:
            return FlashCausalLM(
                model_id=model_id,
                model_class=FlashGPTJForCausalLM,
                revision=revision,
                quantize=quantize,
                speculator=speculator,
                dtype=dtype,
                kv_cache_dtype=kv_cache_dtype,
                trust_remote_code=trust_remote_code,
                lora_adapter_ids=lora_adapter_ids,
            )
        elif model_type == GPT_NEOX:
            from text_generation_server.models.custom_modeling.flash_neox_modeling import (
                GPTNeoXConfig,
            )

            return FlashCausalLM(
                model_id=model_id,
                model_class=FlashGPTNeoXForCausalLM,
                revision=revision,
                quantize=quantize,
                speculator=speculator,
                dtype=dtype,
                kv_cache_dtype=kv_cache_dtype,
                trust_remote_code=trust_remote_code,
                lora_adapter_ids=lora_adapter_ids,
                config_class=GPTNeoXConfig,
            )
        elif model_type == PHI:
            return FlashCausalLM(
                model_id=model_id,
                model_class=FlashPhiForCausalLM,
                revision=revision,
                quantize=quantize,
                speculator=speculator,
                dtype=dtype,
                kv_cache_dtype=kv_cache_dtype,
                trust_remote_code=trust_remote_code,
                lora_adapter_ids=lora_adapter_ids,
            )
        elif model_type == PHI_MOE:
            return FlashCausalLM(
                model_id=model_id,
                model_class=FlashLlamaForCausalLM,
                config_class=PhiMoEConfig,
                revision=revision,
                quantize=quantize,
                speculator=speculator,
                dtype=dtype,
                kv_cache_dtype=kv_cache_dtype,
                trust_remote_code=trust_remote_code,
                lora_adapter_ids=lora_adapter_ids,
            )
        elif model_type == LLAMA or model_type == PHI3 or model_type == GRANITE:
            return FlashCausalLM(
                model_id=model_id,
                model_class=FlashLlamaForCausalLM,
                revision=revision,
                quantize=quantize,
                speculator=speculator,
                dtype=dtype,
                kv_cache_dtype=kv_cache_dtype,
                trust_remote_code=trust_remote_code,
                lora_adapter_ids=lora_adapter_ids,
            )
        elif model_type == BAICHUAN:
            return FlashCausalLM(
                model_id=model_id,
                model_class=FlashLlamaForCausalLM,
                revision=revision,
                quantize=quantize,
                speculator=speculator,
                dtype=dtype,
                kv_cache_dtype=kv_cache_dtype,
                trust_remote_code=trust_remote_code,
                lora_adapter_ids=lora_adapter_ids,
            )
        elif model_type == GEMMA:
            return FlashCausalLM(
                model_id=model_id,
                model_class=FlashGemmaForCausalLM,
                revision=revision,
                quantize=quantize,
                speculator=speculator,
                dtype=dtype,
                kv_cache_dtype=kv_cache_dtype,
                # Works better for these models
                default_dtype=torch.bfloat16,
                trust_remote_code=trust_remote_code,
                lora_adapter_ids=lora_adapter_ids,
            )
        elif model_type == GEMMA2:
            return FlashCausalLM(
                model_id=model_id,
                model_class=FlashGemma2ForCausalLM,
                revision=revision,
                quantize=quantize,
                speculator=speculator,
                dtype=dtype,
                kv_cache_dtype=kv_cache_dtype,
                # Works better for these models
                default_dtype=torch.bfloat16,
                trust_remote_code=trust_remote_code,
                lora_adapter_ids=lora_adapter_ids,
            )
        elif model_type == COHERE:
            return FlashCausalLM(
                model_id=model_id,
                model_class=FlashCohereForCausalLM,
                revision=revision,
                quantize=quantize,
                speculator=speculator,
                dtype=dtype,
                kv_cache_dtype=kv_cache_dtype,
                trust_remote_code=trust_remote_code,
                lora_adapter_ids=lora_adapter_ids,
            )
        elif model_type == DBRX:
            return FlashCausalLM(
                model_id=model_id,
                model_class=FlashDbrxForCausalLM,
                revision=revision,
                quantize=quantize,
                speculator=speculator,
                dtype=dtype,
                kv_cache_dtype=kv_cache_dtype,
                # Dbrx works better in bfloat16.
                default_dtype=torch.bfloat16,
                trust_remote_code=trust_remote_code,
                lora_adapter_ids=lora_adapter_ids,
                config_class=DbrxConfig,
            )
        elif (
            model_type in ["RefinedWeb", "RefinedWebModel", FALCON]
            and not sharded
            and not config_dict.get("alibi", False)
        ):
            return FlashCausalLM(
                model_id=model_id,
                model_class=FlashRWForCausalLM,
                revision=revision,
                quantize=quantize,
                speculator=speculator,
                dtype=dtype,
                kv_cache_dtype=kv_cache_dtype,
                aliases={
                    "lm_head.weight": ["transformer.word_embeddings.weight"],
                    "transformer.word_embeddings.weight": ["lm_head.weight"],
                },
                trust_remote_code=trust_remote_code,
                lora_adapter_ids=lora_adapter_ids,
                config_class=RWConfig,
            )
        elif model_type == MISTRAL:
            return FlashCausalLM(
                model_id=model_id,
                model_class=FlashMistralForCausalLM,
                revision=revision,
                quantize=quantize,
                speculator=speculator,
                dtype=dtype,
                kv_cache_dtype=kv_cache_dtype,
                trust_remote_code=trust_remote_code,
                lora_adapter_ids=lora_adapter_ids,
            )
        elif model_type == MIXTRAL:
            return FlashCausalLM(
                model_id=model_id,
                model_class=FlashMixtralForCausalLM,
                revision=revision,
                quantize=quantize,
                speculator=speculator,
                dtype=dtype,
                kv_cache_dtype=kv_cache_dtype,
                trust_remote_code=trust_remote_code,
                lora_adapter_ids=lora_adapter_ids,
            )
        elif model_type == STARCODER2:
            return FlashCausalLM(
                model_id=model_id,
                model_class=FlashStarcoder2ForCausalLM,
                revision=revision,
                quantize=quantize,
                speculator=speculator,
                dtype=dtype,
                kv_cache_dtype=kv_cache_dtype,
                trust_remote_code=trust_remote_code,
                lora_adapter_ids=lora_adapter_ids,
            )
        elif model_type == QWEN2:
            return FlashCausalLM(
                model_id=model_id,
                model_class=Qwen2ForCausalLM,
                revision=revision,
                quantize=quantize,
                speculator=speculator,
                dtype=dtype,
                kv_cache_dtype=kv_cache_dtype,
                trust_remote_code=trust_remote_code,
                lora_adapter_ids=lora_adapter_ids,
            )
        elif model_type == IDEFICS:
            return IdeficsCausalLM(
                model_id,
                revision,
                quantize=quantize,
                speculator=speculator,
                dtype=dtype,
                trust_remote_code=trust_remote_code,
            )
        elif model_type == QWEN2_VL:
            return VlmCausalLM(
                model_id=model_id,
                model_class=Qwen2VLForConditionalGeneration,
                revision=revision,
                quantize=quantize,
                speculator=speculator,
                dtype=dtype,
                default_dtype=torch.bfloat16,
                kv_cache_dtype=kv_cache_dtype,
                trust_remote_code=trust_remote_code,
                lora_adapter_ids=lora_adapter_ids,
            )
        elif model_type == QWEN2_5_VL:
            return VlmCausalLM(
                model_id=model_id,
                model_class=Qwen2_5VLForConditionalGeneration,
                revision=revision,
                quantize=quantize,
                speculator=speculator,
                dtype=dtype,
                default_dtype=torch.bfloat16,
                kv_cache_dtype=kv_cache_dtype,
                trust_remote_code=trust_remote_code,
                lora_adapter_ids=lora_adapter_ids,
                config_class=Qwen2_5_VLConfig,
                processor_class=Qwen2_5_VLProcessor,
            )
        elif model_type == MLLAMA:
            return MllamaCausalLM(
                model_id=model_id,
                model_class=MllamaForConditionalGeneration,
                batch_class=MllamaCausalLMBatch,
                revision=revision,
                quantize=quantize,
                speculator=speculator,
                dtype=dtype,
                default_dtype=torch.bfloat16,
                trust_remote_code=trust_remote_code,
                lora_adapter_ids=lora_adapter_ids,
            )
        elif model_type == IDEFICS2:
            return VlmCausalLM(
                model_id=model_id,
                model_class=Idefics2ForConditionalGeneration,
                revision=revision,
                quantize=quantize,
                speculator=speculator,
                dtype=dtype,
                kv_cache_dtype=kv_cache_dtype,
                trust_remote_code=trust_remote_code,
                lora_adapter_ids=lora_adapter_ids,
                # XXX: Extremely important to cap resolution in order to limit
                # VRAM usage.
                processor_kwargs={"size": {"longest_edge": 448, "shortest_edge": 378}},
            )
        elif model_type == IDEFICS3:
            return VlmCausalLM(
                model_id=model_id,
                model_class=Idefics3ForConditionalGeneration,
                revision=revision,
                quantize=quantize,
                speculator=speculator,
                dtype=dtype,
                default_dtype=torch.bfloat16,
                trust_remote_code=trust_remote_code,
                lora_adapter_ids=lora_adapter_ids,
                # XXX: Extremely important to cap resolution in order to limit
                # VRAM usage.
                processor_kwargs={"size": {"longest_edge": 1456}},
            )
        elif model_type == PALIGEMMA:
            return VlmCausalLM(
                model_id=model_id,
                model_class=PaliGemmaForConditionalGeneration,
                revision=revision,
                quantize=quantize,
                speculator=speculator,
                dtype=dtype,
                kv_cache_dtype=kv_cache_dtype,
                # Works better for these models
                default_dtype=torch.bfloat16,
                trust_remote_code=trust_remote_code,
                lora_adapter_ids=lora_adapter_ids,
                batch_class=PaliGemmaBatch,
            )
        elif model_type == LLAVA_NEXT:
            return VlmCausalLM(
                model_class=LlavaNextForConditionalGeneration,
                model_id=model_id,
                revision=revision,
                quantize=quantize,
                speculator=speculator,
                dtype=dtype,
                kv_cache_dtype=kv_cache_dtype,
                trust_remote_code=trust_remote_code,
            )
    adapt_transformers_to_gaudi()
    if model_type == "gpt_bigcode":
        return StarCoder(model_id=model_id, revision=revision, dtype=dtype)
    if model_type == "bloom":
        return BLOOM(
            model_id=model_id,
            revision=revision,
            speculator=speculator,
            dtype=dtype,
            trust_remote_code=trust_remote_code,
        )

    if model_type == "llava_next":
        return VlmCausalLM(
            model_class=LlavaNextForConditionalGeneration,
            model_id=model_id,
            revision=revision,
            quantize=None,
            speculator=speculator,
            dtype=dtype,
            trust_remote_code=trust_remote_code,
        )

    if model_type == "mllama":
        return VlmCausalLM(
            model_class=MllamaForConditionalGeneration,
            model_id=model_id,
            revision=revision,
            quantize=None,
            speculator=speculator,
            dtype=dtype,
            trust_remote_code=trust_remote_code,
        )

    if model_type in modeling_auto.MODEL_FOR_CAUSAL_LM_MAPPING_NAMES:
        return CausalLM(
            model_id,
            revision,
            quantize=quantize,
            speculator=speculator,
            dtype=dtype,
            trust_remote_code=trust_remote_code,
        )

    raise ValueError(f"Unsupported model type {model_type}")


# get_model_with_lora_adapters wraps the internal get_model function and adds support for loading adapters
# this provides a post model loading hook to load adapters into the model after the model has been loaded
def get_model_with_lora_adapters(
    model_id: str,
    lora_adapters: Optional[List[AdapterInfo]],
    revision: Optional[str],
    sharded: bool,
    quantize: Optional[str],
    speculate: Optional[int],
    dtype: Optional[torch.dtype],
    trust_remote_code: bool,
    max_input_tokens: int,
    adapter_to_index: Dict[str, int],
):
    lora_adapter_ids = [adapter.id for adapter in lora_adapters]
    model = get_model(
        model_id,
        lora_adapter_ids,
        revision,
        sharded,
        quantize,
        speculate,
        dtype,
        trust_remote_code,
        max_input_tokens,
    )

    if len(lora_adapters) > 0:
        target_to_layer = build_layer_weight_lookup(model.model)

        for index, adapter in enumerate(lora_adapters):
            # The AdapterParameters object allows for merging multiple adapters into a single adapter.
            # At the moment, we only support loading a single adapter into the model, but we keep the
            # AdapterParameters object for easier extension in the future.
            adapter_parameters = AdapterParameters(
                adapter_info=[adapter],
                # when merging multiple adapters we can weight them differently
                # if this is not set, all adapters will be weighted equally
                # see: text_generation_server.utils.merges.strategies for impl
                weights=None,
                merge_strategy=0,
                density=1.0,
                majority_sign_method=0,
            )

            adapter_index = index + 1
            adapter_to_index[adapter.id] = adapter_index

            logger.info(
                f"Loading adapter weights into model: {','.join([adapter.id for adapter in adapter_parameters.adapter_info])}"
            )
            weight_names = tuple([v[0] for v in target_to_layer.values()])
            (
                module_map,
                adapter_config,
                adapter_weight_names,
                adapter_tokenizer,
            ) = load_and_merge_adapters(
                model.model_id,
                adapter_parameters,
                adapter_index,
                weight_names,
                False,
            )

            unused_weight_names = adapter_weight_names.copy()

            adapter_layers = [
                "q_proj",
                "k_proj",
                "v_proj",
                "o_proj",
                "gate_proj",
                "up_proj",
                "down_proj",
                "qkv_proj",
            ]

            for layer_name in adapter_layers:
                nlayers = (
                    1 if layer_name == "lm_head" else len(model.model.model.layers)
                )
                adapter_weights = LoraWeights.prepare_weights(
                    config=adapter_config,
                    module_map=module_map,
                    layer_type=layer_name,
                    unused_weight_names=unused_weight_names,
                    nlayers=nlayers,
                    dtype=model.dtype,
                    world_size=model.world_size,
                    process_group=model.process_group,
                    target_to_layer=target_to_layer,
                )

                if adapter_weights is None:
                    continue

                model.layer_to_adapter_weights[layer_name].add_adapter(
                    adapter_index, adapter_weights
                )

            if len(unused_weight_names) > 0:
                logger.warning(
                    f"{','.join([a.id for a in lora_adapters])} unused adapter weights: {unused_weight_names}"
                )

            if adapter_tokenizer is not None:
                model.tokenizers.add_tokenizer(adapter_index, adapter_tokenizer)

            model.loaded_adapters.add(adapter_index)

    return model<|MERGE_RESOLUTION|>--- conflicted
+++ resolved
@@ -343,13 +343,7 @@
     trust_remote_code: bool,
     max_input_tokens: int,
 ) -> Model:
-<<<<<<< HEAD
     global FLASH_ATTENTION
-=======
-    adapt_transformers_to_gaudi()
-    if SDP_ON_BF16 == 1:
-        torch._C._set_math_sdp_allow_fp16_bf16_reduction(True)
->>>>>>> e497bc09
 
     if speculate is not None:
         set_speculate(speculate)
@@ -854,6 +848,8 @@
                 trust_remote_code=trust_remote_code,
             )
     adapt_transformers_to_gaudi()
+    if SDP_ON_BF16 == 1:
+        torch._C._set_math_sdp_allow_fp16_bf16_reduction(True)
     if model_type == "gpt_bigcode":
         return StarCoder(model_id=model_id, revision=revision, dtype=dtype)
     if model_type == "bloom":
