--- conflicted
+++ resolved
@@ -111,11 +111,8 @@
         )
         self.num_heads = config.num_attention_heads
         self.hidden_size = config.hidden_size
-<<<<<<< HEAD
-        if hasattr(config, "head_dim") and config.head_dim is not None:
-=======
+
         if getattr(config, "head_dim", None) is not None:
->>>>>>> ded4cb52
             self.head_size = config.head_dim
         else:
             self.head_size = self.hidden_size // self.num_heads
