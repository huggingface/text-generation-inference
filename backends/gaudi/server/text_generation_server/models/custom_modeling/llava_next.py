--- conflicted
+++ resolved
@@ -14,32 +14,17 @@
 # limitations under the License.
 """ PyTorch Llava-NeXT model."""
 
-<<<<<<< HEAD
-from typing import List, Optional, Tuple
-
-import torch
-import torch.utils.checkpoint
-from torch import nn
-=======
 from typing import List, Optional, Union
 
 import torch
 import torch.utils.checkpoint
 import numpy as np
->>>>>>> e497bc09
-
-from transformers.activations import ACT2FN
+
+from transformers.models.llava_next.modeling_llava_next import (
+    unpad_image,
+)
+from optimum.habana.transformers.models import GaudiLlavaNextForConditionalGeneration
 from transformers.image_processing_utils import select_best_resolution
-
-from text_generation_server.layers.attention import Seqlen
-from text_generation_server.models.custom_modeling.vlm import (
-    load_text_model,
-    load_vision_model,
-)
-from text_generation_server.layers import (
-    TensorParallelColumnLinear,
-    TensorParallelRowLinear,
-)
 
 
 def get_anyres_image_grid_shape(image_size, grid_pinpoints, patch_size):
@@ -48,7 +33,7 @@
 
     Args:
         image_size (`tuple`):
-            The size of the input image in the format (height, width).
+            The size of the input image in the format (width, height).
         grid_pinpoints (`List`):
             A list containing possible resolutions. Each item in the list should be a tuple or list
             of the form `(height, width)`.
@@ -56,7 +41,7 @@
             The size of each image patch.
 
     Returns:
-        tuple: The shape of the image patch grid in the format (height, width).
+        tuple: The shape of the image patch grid in the format (width, height).
     """
     if not isinstance(grid_pinpoints, list):
         raise ValueError("grid_pinpoints should be a list of tuples or lists")
@@ -65,96 +50,6 @@
     return height // patch_size, width // patch_size
 
 
-<<<<<<< HEAD
-def unpad_image(tensor, original_size):
-    """
-    Unpads a PyTorch tensor of a padded and resized image.
-
-    Args:
-        tensor (`torch.Tensor`):
-            The image tensor, assumed to be of shape (num_channels, height, width).
-        original_size (`tuple`):
-            The original size of the image (height, width).
-
-    Returns:
-        `torch.Tensor`: The unpadded image tensor.
-    """
-    original_height, original_width = original_size
-    current_height, current_width = tensor.shape[1:]
-
-    original_aspect_ratio = original_width / original_height
-    current_aspect_ratio = current_width / current_height
-
-    if original_aspect_ratio > current_aspect_ratio:
-        scale_factor = current_width / original_width
-        new_height = int(original_height * scale_factor)
-        padding = (current_height - new_height) // 2
-        unpadded_tensor = tensor[:, padding : current_height - padding, :]
-    else:
-        scale_factor = current_height / original_height
-        new_width = int(original_width * scale_factor)
-        padding = (current_width - new_width) // 2
-        unpadded_tensor = tensor[:, :, padding : current_width - padding]
-
-    return unpadded_tensor
-
-
-# Copied from transformers.models.llava.modeling_llava.LlavaMultiModalProjector with Llava->LlavaNext
-class LlavaNextMultiModalProjector(nn.Module):
-    def __init__(self, prefix, config, weights):
-        super().__init__()
-
-        self.linear_1 = TensorParallelColumnLinear.load(
-            prefix=f"{prefix}.linear_1", config=config, weights=weights, bias=True
-        )
-        self.act = ACT2FN[config.projector_hidden_act]
-        self.linear_2 = TensorParallelRowLinear.load(
-            prefix=f"{prefix}.linear_2", config=config, weights=weights, bias=True
-        )
-
-    def forward(self, image_features):
-        hidden_states = self.linear_1(image_features)
-        hidden_states = self.act(hidden_states)
-        hidden_states = self.linear_2(hidden_states)
-        return hidden_states
-
-
-class LlavaNextForConditionalGeneration(nn.Module):
-    def __init__(self, prefix, config, weights):
-        super().__init__()
-        config.vision_config.quantize = config.quantize
-        vision_config = config.vision_config
-        # Instead of selecting in hidden_states[-2].
-        # Instead compute only the n -2 + 1 layers and don't pool
-        if config.vision_feature_layer < 0:
-            vision_config.num_hidden_layers += config.vision_feature_layer + 1
-        else:
-            vision_config.num_hidden_layers = config.vision_feature_layer + 1
-        self.vision_tower = load_vision_model(
-            prefix="vision_tower" if not prefix else f"{prefix}.vision_tower",
-            config=config.vision_config,
-            weights=weights,
-        )
-
-        self.multi_modal_projector = LlavaNextMultiModalProjector(
-            prefix="multi_modal_projector", config=config, weights=weights
-        )
-
-        self.image_newline = weights.get_tensor("image_newline")
-
-        self.vocab_size = config.text_config.vocab_size
-        self.config = config
-        config.text_config.quantize = config.quantize
-        config.text_config.speculator = config.speculator
-        self.text_model = load_text_model(
-            prefix="language_model" if not prefix else f"{prefix}.language_model",
-            config=config.text_config,
-            weights=weights,
-        )
-        self.pad_token_id = (
-            config.pad_token_id if config.pad_token_id is not None else -1
-        )
-=======
 # Copied from https://github.com/huggingface/transformers/blob/6966fa190172b48b2fb46fe4552a13b943e692cf/src/transformers/models/llava_next/modeling_llava_next.py#L79
 def image_size_to_num_patches(image_size, grid_pinpoints, patch_size: int):
     """
@@ -196,13 +91,12 @@
 
 
 class LlavaNextForConditionalGeneration(GaudiLlavaNextForConditionalGeneration):
->>>>>>> e497bc09
 
     def _merge_input_ids_with_image_features(
         self,
-        input_ids: torch.Tensor,
         inputs_embeds: torch.Tensor,
         image_features: torch.Tensor,
+        input_ids: torch.Tensor,
     ):
         """In place merges in vision_embeddings with inputs_embeds."""
         mask = input_ids == self.config.image_token_index
@@ -217,64 +111,56 @@
 
     def forward(
         self,
-        input_ids: torch.Tensor,
-        position_ids: torch.Tensor,
-        cu_seqlen_prefill: Optional[torch.Tensor],
-        kv_cache: List[Tuple[torch.Tensor, torch.Tensor]],
-        block_tables: torch.Tensor,
-        slots: torch.Tensor,
-        seqlen: Seqlen,
-        max_s: int,
-        prefill_cache_indices: Optional[torch.Tensor],
-        lm_head_indices: Optional[torch.Tensor] = None,
+        input_ids: torch.LongTensor = None,
         pixel_values: torch.FloatTensor = None,
-        # Unused for this model
-        pixel_attention_mask=None,
         image_sizes: Optional[torch.LongTensor] = None,
-        adapter_data: Optional[torch.Tensor] = None,
-        image_grid_thw: Optional[torch.LongTensor] = None,
+        attention_mask: Optional[torch.Tensor] = None,
+        position_ids: Optional[torch.LongTensor] = None,
+        past_key_values: Optional[List[torch.FloatTensor]] = None,
+        inputs_embeds: Optional[torch.FloatTensor] = None,
+        vision_feature_layer: Optional[int] = None,
+        vision_feature_select_strategy: Optional[str] = None,
+        labels: Optional[torch.LongTensor] = None,
+        use_cache: Optional[bool] = None,
+        output_attentions: Optional[bool] = None,
+        output_hidden_states: Optional[bool] = None,
+        return_dict: Optional[bool] = None,
+        token_idx: Optional[torch.Tensor] = None,
+        use_flash_attention: Optional[bool] = True,
+        flash_attention_recompute: Optional[bool] = True,
     ):
-        inputs_embeds = self.text_model.embed_tokens(input_ids)
-        if pixel_values is not None and len(pixel_values) > 0:
-            # num_special_image_tokens = (input_ids == self.config.image_token_index).sum()
-            # assert num_special_image_tokens == len(pixel_values), f"Received {num_special_image_tokens} for {len(pixel_values)} images, this is invalid"
-            # 1. Extract the input embeddings
-
-            # 2. Merge text and images
-            num_images, num_patches, channels, height, width = pixel_values.shape
-            pixel_values = pixel_values.view(
-                num_images * num_patches, channels, height, width
-            )
-            image_features = self.vision_tower(pixel_values)
-
-<<<<<<< HEAD
-            # selected_image_feature = image_features.hidden_states[self.config.vision_feature_layer]
-            # Already done within the clip model
-            selected_image_feature = image_features.last_hidden_state
-
-            if self.config.vision_feature_select_strategy == "default":
-                selected_image_feature = selected_image_feature[:, 1:]
-            elif self.config.vision_feature_select_strategy == "full":
-                selected_image_feature = selected_image_feature
-            else:
-                raise RuntimeError(
-                    f"Strategy `{self.config.vision_feature_select_strategy}` is not supported/valid."
-                )
-
-            image_features = self.multi_modal_projector(selected_image_feature)
-
-            # split up image_features for each of the individual images
-            # hence we get a list of image_features, each of shape (5, num_patches, hidden_size)
-            # if we assume each image has 5 image features (base image + 4 patches)
-            split_sizes = [num_patches] * num_images
-            image_features = torch.split(image_features, split_sizes, dim=0)
-
-            # NOTE we only support multimodal_patch_merge_type == "spatial_unpad"
-            height = width = (
-                self.config.vision_config.image_size
-                // self.config.vision_config.patch_size
-            )
-=======
+
+        if token_idx is not None:
+            output_attentions = (
+                output_attentions
+                if output_attentions is not None
+                else self.config.output_attentions
+            )
+            output_hidden_states = (
+                output_hidden_states
+                if output_hidden_states is not None
+                else self.config.output_hidden_states
+            )
+            return_dict = (
+                return_dict if return_dict is not None else self.config.use_return_dict
+            )
+            if inputs_embeds is None:
+                inputs_embeds = self.get_input_embeddings()(input_ids)
+
+            outputs = self.language_model(
+                attention_mask=attention_mask,
+                position_ids=position_ids,
+                past_key_values=past_key_values,
+                inputs_embeds=inputs_embeds,
+                use_cache=use_cache,
+                output_attentions=output_attentions,
+                output_hidden_states=output_hidden_states,
+                return_dict=return_dict,
+                token_idx=token_idx,
+                use_flash_attention=use_flash_attention,
+                flash_attention_recompute=flash_attention_recompute,
+            )
+
             logits = outputs[0]
 
             if not return_dict:
@@ -415,57 +301,47 @@
                     vision_feature_layer=vision_feature_layer,
                     vision_feature_select_strategy=vision_feature_select_strategy,
                 )
->>>>>>> e497bc09
-
-            new_image_features = []
-            for image_idx, image_feature in enumerate(image_features):
-                if image_feature.shape[0] > 1:
-                    base_image_feature = image_feature[0]
-                    image_feature = image_feature[1:]
-
-                    if height * width != base_image_feature.shape[0]:
-                        raise ValueError(
-                            "The number of patches is not consistent with the image size."
-                        )
-
-                    # Dimensions are intentionally swapped to be bug-compatible with
-                    # upstream: https://github.com/LLaVA-VL/LLaVA-NeXT/issues/59
-                    num_patch_width, num_patch_height = get_anyres_image_grid_shape(
-                        image_sizes[image_idx],
-                        self.config.image_grid_pinpoints,
-                        self.config.vision_config.image_size,
-                    )
-                    image_feature = image_feature.view(
-                        num_patch_height, num_patch_width, height, width, -1
-                    )
-                    image_feature = image_feature.permute(4, 0, 2, 1, 3).contiguous()
-                    image_feature = image_feature.flatten(1, 2).flatten(2, 3)
-                    image_feature = unpad_image(image_feature, image_sizes[image_idx])
-                    image_feature = torch.cat(
-                        (
-                            image_feature,
-                            self.image_newline[:, None, None].expand(
-                                *image_feature.shape[:-1], 1
+
+                # NOTE we only support multimodal_patch_merge_type == "spatial_unpad"
+                height = width = (
+                    self.config.vision_config.image_size
+                    // self.config.vision_config.patch_size
+                )
+
+                new_image_features = []
+                for image_idx, image_feature in enumerate(image_features):
+                    if image_feature.shape[0] > 1:
+                        base_image_feature = image_feature[0]
+                        image_feature = image_feature[1:]
+
+                        if height * width != base_image_feature.shape[0]:
+                            raise ValueError(
+                                "The number of patches is not consistent with the image size."
+                            )
+
+                        num_patch_height, num_patch_width = get_anyres_image_grid_shape(
+                            image_sizes[image_idx].tolist(),
+                            self.config.image_grid_pinpoints,
+                            self.config.vision_config.image_size,
+                        )
+
+                        image_feature = image_feature.view(
+                            num_patch_height, num_patch_width, height, width, -1
+                        )
+                        image_feature = image_feature.permute(
+                            4, 0, 2, 1, 3
+                        ).contiguous()
+                        image_feature = image_feature.flatten(1, 2).flatten(2, 3)
+                        image_feature = unpad_image(
+                            image_feature, image_sizes[image_idx]
+                        )
+                        image_feature = torch.cat(
+                            (
+                                image_feature,
+                                self.image_newline[:, None, None].expand(
+                                    *image_feature.shape[:-1], 1
+                                ),
                             ),
-<<<<<<< HEAD
-                        ),
-                        dim=-1,
-                    )
-                    image_feature = image_feature.flatten(1, 2).transpose(0, 1)
-                    image_feature = torch.cat(
-                        (base_image_feature, image_feature), dim=0
-                    )
-                else:
-                    image_feature = image_feature[0]
-                    image_feature = torch.cat(
-                        (image_feature, self.image_newline[None]), dim=0
-                    )
-                new_image_features.append(image_feature)
-            image_features = torch.stack(new_image_features, dim=0)
-
-            inputs_embeds = self._merge_input_ids_with_image_features(
-                input_ids, inputs_embeds, image_features
-=======
                             dim=-1,
                         )
                         image_feature = image_feature.flatten(1, 2).transpose(0, 1)
@@ -544,23 +420,6 @@
                     "use_flash_attention": use_flash_attention,
                     "flash_attention_recompute": flash_attention_recompute,
                 }
->>>>>>> e497bc09
-            )
-
-        hidden_states = self.text_model.model(
-            inputs_embeds=inputs_embeds,
-            position_ids=position_ids,
-            cu_seqlen_prefill=cu_seqlen_prefill,
-            kv_cache=kv_cache,
-            block_tables=block_tables,
-            slots=slots,
-            seqlen=seqlen,
-            max_s=max_s,
-            true_max_s=max_s,
-            prefill_cache_indices=None,
-            adapter_data=adapter_data,
-        )
-        if lm_head_indices is not None:
-            hidden_states = hidden_states[lm_head_indices]
-        logits, speculative_logits = self.text_model.lm_head(hidden_states)
-        return logits, speculative_logits+            )
+
+            return model_inputs