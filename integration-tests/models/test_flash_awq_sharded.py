--- conflicted
+++ resolved
@@ -25,11 +25,8 @@
     return flash_llama_awq_handle_sharded.client
 
 
-<<<<<<< HEAD
 @is_flaky_async(max_attempts=5)
-=======
 @pytest.mark.release
->>>>>>> be2d3803
 @pytest.mark.asyncio
 @require_backend_async("cuda", "rocm")
 async def test_flash_llama_awq_sharded(flash_llama_awq_sharded, response_snapshot):
@@ -49,12 +46,9 @@
         # Logits were taken on an Nvidia GPU, and are too far off to be meaningfully compared.
         assert response == response_snapshot
 
-<<<<<<< HEAD
 
 @require_backend_async("cuda")
-=======
 @pytest.mark.release
->>>>>>> be2d3803
 @pytest.mark.asyncio
 async def test_flash_llama_awq_load_sharded(
     flash_llama_awq_sharded, generate_load, response_snapshot
@@ -65,6 +59,7 @@
         flash_llama_awq_sharded, "What is Deep Learning?", max_new_tokens=10, n=4
     )
 
+    assert len(responses) == 4
     assert all(
         [
             r.generated_text
